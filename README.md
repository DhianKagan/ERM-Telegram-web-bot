<!-- Назначение файла: краткая документация по проекту. -->

# Telegram Task Manager Bot + Mini App

Код бота и веб-интерфейса находится в каталоге `bot`.

## Возможности
- Управление задачами через чат и мини‑приложение
- REST API с описанием на `/api-docs`
- Напоминания и уведомления
- Команда `/whoami` показывает ID и статус
- Авторизация через одноразовый код
- Пагинация списка задач через параметры `page` и `limit`
- Поле `slug` формируется автоматически из названия задачи
- Улучшенная доступность и SEO: `robots.txt`, `aria-label` и meta description
- Универсальная модель заявок `UniversalTask`
- В неё добавлены поля c enum: `transport_type`, `payment_method`, `priority`,
  `status`
- Отдельные маршруты `/api/universal_tasks` позволяют создавать и
  редактировать универсальные задачи с логистикой, закупками и работами
- В веб-интерфейсе форма учитывает `transport_type`, `payment_method` и `status`
- Добавлены справочники значений. Запросы `/api/defaults/:name` и `/api/transports`
  позволяют получать и редактировать списки по умолчанию
- Для этих запросов действует ограничение частоты и строгая валидация
- Отделы также доступны для редактирования через `/defaults` и `/api/departments`
<<<<<<< HEAD
- При обновлении отдела имя проверяется на тип строки для защиты от инъекций
=======
>>>>>>> 1fa8579e


## Быстрый старт
1. Клонируйте репозиторий и создайте `.env` на основе `.env.example`:
   ```bash
   git clone https://github.com/AgroxOD/agrmcs.git
   ./scripts/create_env_from_exports.sh
   ```
2. Установите зависимости и запустите Docker Compose:
   ```bash
   npm ci --prefix bot
   docker compose up -d
   ```
3. При необходимости запустите локальный telegram-bot-api и укажите `BOT_API_URL` в `.env`.

Для проверки подключения к MongoDB выполните:
```bash
npm --prefix bot run check:mongo
```

## Тесты
```bash
./scripts/setup_and_test.sh
```
Скрипт выполняет Jest с флагом `--detectOpenHandles`, чтобы выявлять незавершённые асинхронные операции.

## CI/CD
GitHub Actions используют тот же скрипт; workflow `docker.yml` поднимает MongoDB для проверки.

## Создание администратора
```bash
NODE_PATH=./bot/node_modules node scripts/create_admin_user.js <id> [username]
```

## Дополнительные материалы
Подробности смотрите в каталоге `docs/`, историю изменений — в `CHANGELOG.md`, планы — в `ROADMAP.md`.<|MERGE_RESOLUTION|>--- conflicted
+++ resolved
@@ -23,10 +23,8 @@
   позволяют получать и редактировать списки по умолчанию
 - Для этих запросов действует ограничение частоты и строгая валидация
 - Отделы также доступны для редактирования через `/defaults` и `/api/departments`
-<<<<<<< HEAD
 - При обновлении отдела имя проверяется на тип строки для защиты от инъекций
-=======
->>>>>>> 1fa8579e
+
 
 
 ## Быстрый старт
