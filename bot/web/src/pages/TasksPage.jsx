// Страница управления задачами
import React from "react";
import TaskFormModal from "../components/TaskFormModal";
import KPIOverview from "../components/KPIOverview";
import { useToast } from "../context/ToastContext";

export default function TasksPage() {
  const [all, setAll] = React.useState([]);
  const [status, setStatus] = React.useState("all");
  const [selected, setSelected] = React.useState([]);
  const [kpi, setKpi] = React.useState({ count: 0, time: 0 });
  const [open, setOpen] = React.useState(false);
  const { addToast } = useToast();

  const handleAuth = (r) => {
    if (r.status === 401 || r.status === 403) {
      window.location = "/login";
      return null;
    }
    return r;
  };

  const load = React.useCallback(() => {
<<<<<<< HEAD
=======

>>>>>>> 83e62e79
    fetch("/api/tasks", {
      headers: {
        Authorization: localStorage.token ? `Bearer ${localStorage.token}` : "",
      },
    })
<<<<<<< HEAD
=======
      .then((r) => (r.ok ? r.json() : []))
      .then(setAll);
    fetch("/api/tasks/report/summary", {
      headers: {
        Authorization: localStorage.token ? `Bearer ${localStorage.token}` : "",
      },
    })
      .then((r) => (r.ok ? r.json() : { count: 0, time: 0 }))
      .then(setKpi);
  }, []);

    fetch('/api/tasks', { headers: { Authorization: localStorage.token ? `Bearer ${localStorage.token}` : '' } })
>>>>>>> 83e62e79
      .then(handleAuth)
      .then((r) => (r && r.ok ? r.json() : []))
      .then(setAll);
    fetch("/api/tasks/report/summary", {
      headers: {
        Authorization: localStorage.token ? `Bearer ${localStorage.token}` : "",
      },
    })
      .then(handleAuth)
      .then((r) => (r && r.ok ? r.json() : { count: 0, time: 0 }))
      .then(setKpi);
  }, []);

<<<<<<< HEAD
  React.useEffect(load, []);

  const tasks = React.useMemo(
    () => (status === "all" ? all : all.filter((t) => t.status === status)),
    [all, status],
  );
  const counts = React.useMemo(
    () => ({
      all: all.length,
      new: all.filter((t) => t.status === "new").length,
      "in-progress": all.filter((t) => t.status === "in-progress").length,
      done: all.filter((t) => t.status === "done").length,
    }),
    [all],
  );

=======

  React.useEffect(load, []);

  const tasks = React.useMemo(
    () => (status === "all" ? all : all.filter((t) => t.status === status)),
    [all, status],
  );
  const counts = React.useMemo(
    () => ({
      all: all.length,
      new: all.filter((t) => t.status === "new").length,
      "in-progress": all.filter((t) => t.status === "in-progress").length,
      done: all.filter((t) => t.status === "done").length,
    }),
    [all],
  );

>>>>>>> 83e62e79
  const add30 = async (id) => {
    await fetch(`/api/tasks/${id}/time`, {
      method: "PATCH",
      headers: {
        "Content-Type": "application/json",
        Authorization: localStorage.token ? `Bearer ${localStorage.token}` : "",
      },
      body: JSON.stringify({ minutes: 30 }),
    });
    load();
  };

  const changeStatus = async () => {
    await fetch("/api/tasks/bulk", {
      method: "POST",
      headers: {
        "Content-Type": "application/json",
        Authorization: localStorage.token ? `Bearer ${localStorage.token}` : "",
      },
      body: JSON.stringify({ ids: selected, status: "done" }),
    });
    setSelected([]);
    addToast("Статус обновлён");
    load();
  };

  return (
    <div className="space-y-6">
      <KPIOverview count={kpi.count} time={kpi.time} />
      <div className="flex items-center justify-between">
        <div className="flex gap-2">
          {["all", "new", "in-progress", "done"].map((s) => (
            <button
              key={s}
              onClick={() => setStatus(s)}
              className={`rounded-md px-3 py-1 text-sm ${status === s ? "bg-brand-500 text-white" : "bg-gray-100 text-gray-600 dark:bg-gray-800 dark:text-gray-400"}`}
            >
              {s === "all" ? "Все" : s} ({counts[s]})
            </button>
          ))}
        </div>
        <button onClick={() => setOpen(true)} className="btn btn-blue">
          + Добавить
        </button>
      </div>
      <table className="min-w-full divide-y divide-gray-200 rounded-xl border border-gray-200 bg-white text-sm shadow-sm dark:border-gray-700 dark:bg-gray-900">
        <thead className="bg-gray-50 dark:bg-gray-800">
          <tr>
            <th></th>
            <th className="px-4 py-2 text-left">Название</th>
            <th className="px-4 py-2">Статус</th>
            <th className="px-4 py-2">Время</th>
            <th></th>
          </tr>
        </thead>
        <tbody className="divide-y divide-gray-200 dark:divide-gray-700">
          {tasks.map((t) => (
            <tr key={t._id}>
              <td className="px-4 py-2 text-center">
                <input
                  type="checkbox"
                  checked={selected.includes(t._id)}
                  onChange={(e) =>
                    setSelected(
                      e.target.checked
                        ? [...selected, t._id]
                        : selected.filter((id) => id !== t._id),
                    )
                  }
                />
              </td>
              <td className="px-4 py-2">{t.title}</td>
              <td className="px-4 py-2 text-center">{t.status}</td>
              <td className="px-4 py-2 text-center">{t.time_spent}</td>
              <td className="px-4 py-2 text-right">
                <button
                  onClick={() => add30(t._id)}
                  className="text-brand-500 text-xs hover:underline"
                >
                  +30 мин
                </button>
              </td>
            </tr>
          ))}
        </tbody>
      </table>
      {selected.length > 0 && (
        <button onClick={changeStatus} className="btn-green">
          Сменить статус
        </button>
      )}
      {open && (
        <TaskFormModal
          onClose={() => setOpen(false)}
          onCreate={() => {
            setOpen(false);
            addToast("Задача создана");
            load();
          }}
        />
      )}
    </div>
  );
}<|MERGE_RESOLUTION|>--- conflicted
+++ resolved
@@ -21,30 +21,13 @@
   };
 
   const load = React.useCallback(() => {
-<<<<<<< HEAD
-=======
 
->>>>>>> 83e62e79
     fetch("/api/tasks", {
       headers: {
         Authorization: localStorage.token ? `Bearer ${localStorage.token}` : "",
       },
     })
-<<<<<<< HEAD
-=======
-      .then((r) => (r.ok ? r.json() : []))
-      .then(setAll);
-    fetch("/api/tasks/report/summary", {
-      headers: {
-        Authorization: localStorage.token ? `Bearer ${localStorage.token}` : "",
-      },
-    })
-      .then((r) => (r.ok ? r.json() : { count: 0, time: 0 }))
-      .then(setKpi);
-  }, []);
 
-    fetch('/api/tasks', { headers: { Authorization: localStorage.token ? `Bearer ${localStorage.token}` : '' } })
->>>>>>> 83e62e79
       .then(handleAuth)
       .then((r) => (r && r.ok ? r.json() : []))
       .then(setAll);
@@ -58,24 +41,6 @@
       .then(setKpi);
   }, []);
 
-<<<<<<< HEAD
-  React.useEffect(load, []);
-
-  const tasks = React.useMemo(
-    () => (status === "all" ? all : all.filter((t) => t.status === status)),
-    [all, status],
-  );
-  const counts = React.useMemo(
-    () => ({
-      all: all.length,
-      new: all.filter((t) => t.status === "new").length,
-      "in-progress": all.filter((t) => t.status === "in-progress").length,
-      done: all.filter((t) => t.status === "done").length,
-    }),
-    [all],
-  );
-
-=======
 
   React.useEffect(load, []);
 
@@ -93,7 +58,7 @@
     [all],
   );
 
->>>>>>> 83e62e79
+
   const add30 = async (id) => {
     await fetch(`/api/tasks/${id}/time`, {
       method: "PATCH",
