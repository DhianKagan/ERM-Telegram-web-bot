<!-- Назначение файла: план развития проекта. -->
# Дорожная карта проекта


Каталог `bot` содержит логику Telegram-бота и мини‑приложение,
отвечающее за приём задач и их обработку.
Каталог `admin` удалён, весь функционал реализован в мини‑приложении.

Ниже описан общий план развития этих модулей.

## 1. Подготовительный этап
- Клонирование репозитория.
- Создание файла `.env` и настройка переменных.
- Автоматизация генерации `.env` скриптом `create_env_from_exports.sh`, который
  берёт значения из текущего окружения и заполняет отсутствующие дефолтами из
  `.env.example`.

## 2. Интеграция
- Настройка общего Dockerfile и Compose для запуска обоих сервисов.
- Проверка локального запуска, устранение ошибок сборки.
- При возникновении ошибки `lstat /client` убедитесь, что Docker собирает
  образ из каталога `bot` и в нём присутствует папка `client`.
- Переход на MongoDB Atlas для хранения данных.
- Интеграция с облачным хранилищем R2.

- Добавление нового функционала бота и мини‑приложения.
- Тестирование и оптимизация.

- Использование платформы [Railway](https://railway.com) для публикации сервисов.
- Установка нового CLI `@railway/cli` и проверка `railway status` перед каждым PR.
- При ошибке `connect ENETUNREACH` задавайте `HTTP_PROXY`/`HTTPS_PROXY` или скачивайте CLI с GitHub Releases.
- Конфигурация CI/CD (например, GitHub Actions).
- Добавить сборку фронтенда в Procfile, чтобы исключить ошибку 404 при деплое.
- Проверять наличие каталога `bot/public` после сборки для устранения ошибки 404 на `/dashboard`.
- При пустой директории `bot/public` API теперь запускает `npm run build-client` автоматически.
- При использовании Railway отслеживать логи на наличие 404 и в случае ошибки повторять `npm --prefix bot run build-client`.
- Если в логе сервиса виден запрос `GET /dashboard/` со статусом 404, это признак отсутствия статических файлов; выполните сборку повторно.
- После обновления зависимостей перед каждой сборкой интерфейса выполняйте `npm --prefix bot/web install`.
- В `bot/web/next.config.ts` включите `trailingSlash`, чтобы страницы вроде `/dashboard` работали после обновления.
- Для диагностики сохраняйте вывод сборки:
  ```bash
  npm --prefix bot/web install > /tmp/npm_install.log 2>&1 && tail -n 20 /tmp/npm_install.log
  npm --prefix bot run build-client > /tmp/npm_build.log 2>&1 && tail -n 20 /tmp/npm_build.log
  # или ./scripts/build_client.sh
  ```

## В разработке
- Создан общий модуль `bot/src/db/queries.js` для работы с MongoDB.
- Добавлена карта запросов `docs/db_request_map.md`.
- Перенос фронтенда на React + Vite + Tailwind завершён.
- Настроены Jest и Supertest, добавлена интеграция Husky с `eslint` и тестами.
- Подключён Swagger для генерации документации API.
- Запущен CI на GitHub Actions с проверкой линтера и тестов.
- Добавлены скрипты миграций и сидов MongoDB.
- Создана простая админ‑панель управления пользователями и логами.
- Расширена валидация API и добавлены разделы "Логи" и "Роли" во фронтенде.
- Базовая конфигурация ESLint размещена в `eslint.config.js`, команды `npx eslint bot/src` проверяют серверный код.
- При ошибке `Cannot find module '@eslint/js'` перед запуском линтера выполняйте `npm --prefix bot install`.
- В API добавлены `helmet`, `cors` и проверка полей через `express-validator`.
- Реализован fallback маршрута `app.get('/{*splat}')` для корректной работы SPA.
- Для этого маршрута добавлен rate limiter во избежание атак.
- Для чтения переменных окружения создан модуль `bot/src/config.js`.
- Для PostCSS в React‑фронтенде используется плагин `@tailwindcss/postcss`.
- Во фронтенд добавлен Prettier и градиентный фон из шаблона React Vite Tailwind.
- В интерфейс интегрирован дизайн TailAdmin: появились страницы "Проекты", "Отчёты" и "Профиль", сохранён компонент NotificationBar.
- Стили обновлены из архива `free-react-tailwind-admin-dashboard-main.zip`, дизайн ближе к демо TailAdmin.
- Улучшены страницы входа, регистрации и профиля, логика вынесена в контекст AuthContext.
- Добавлена доска Kanban для задач с drag&drop.
<<<<<<< HEAD
- Drag&drop переведён на `@hello-pangea/dnd` с поддержкой React 19.
=======
- Библиотека drag&drop обновлена на `@hello-pangea/dnd` для поддержки React 19.
>>>>>>> 440283a5
- Настраиваем автоматический деплой на Railway через GitHub Actions.
- Добавлен скрипт `scripts/audit_dependencies.sh` для `npm audit` и `npm outdated`.
- Расширяем документацию по сценарию использования API.
- Настроен workflow `release.yml` для автоматических GitHub Releases.
- Добавлен шаблон pull request и файл CODEOWNERS.
- Создан issue template `task.yml` для универсальных задач.
- Интегрируем дополнительные возможности Telegram Bot API через `telegramApi.js`.
- Подготовлена инструкция по настройке бота через BotFather и добавлен скрипт `scripts/set_bot_commands.sh` для загрузки команд.
- Бот через команду `/start` автоматически создаёт пользователя в базе и предоставляет админам команды `/list_users` и `/add_user`.
- Описаны лучшие практики CI/CD в разделе README.
- Во фронтенд добавлены компоненты Sidebar, Header и DashboardPage из TailAdmin на TypeScript.
- Настроен TypeScript в каталоге `bot/web` и подключён tsconfig.
- Интерфейс полностью адаптирован к дизайну TailAdmin с использованием `@heroicons/react`.
- Для стабильной работы React добавлена зависимость `@heroicons/react` и проверка наличия элемента `#root` в `main.tsx`.
- Исправлена ошибка `Minified React error #130`: элементы меню теперь содержат поле `icon`.
- Dashboard отображает метрики задач и график активности за неделю.
- Реализован модуль задач с чеклистами, тайм‑трекером и KPI.
- Добавлена система регистрации и входа пользователей, страница профиля на React.
- Настроен workflow `ci.yml` с MongoDB для проверки серверных и фронтенд тестов.




## 5. Отслеживание версий
- Для каждой версии фиксировать изменения в файле `CHANGELOG.md`.
- Помечать релизы git-тегами вида `vX.Y.Z`.

## 6. Документация и безопасность
- После релиза обновлять `README.md` и `SECURITY.md`.
- Проверять конфигурацию `docker-compose.yml` командой `docker compose config`.
- Перед этим убедитесь, что создан файл `.env`, иначе проверка завершится ошибкой.

## 7. Поддержка зависимостей
- Периодически выполнять `npm audit` и `npm outdated` для модуля `bot`.
- Обновлять пакеты после успешного прохождения тестов.
- Использовать скрипт `scripts/audit_dependencies.sh` для автоматизации проверки.
- При возникновении ошибок сети при обращении к `nextjs.org` убедитесь в наличии интернет‑доступа или настройте прокси.
- Если `npm` выводит предупреждение `Unknown env config "http-proxy"`, его можно игнорировать либо удалить переменные `http_proxy` и `https_proxy` из окружения.<|MERGE_RESOLUTION|>--- conflicted
+++ resolved
@@ -66,11 +66,7 @@
 - Стили обновлены из архива `free-react-tailwind-admin-dashboard-main.zip`, дизайн ближе к демо TailAdmin.
 - Улучшены страницы входа, регистрации и профиля, логика вынесена в контекст AuthContext.
 - Добавлена доска Kanban для задач с drag&drop.
-<<<<<<< HEAD
 - Drag&drop переведён на `@hello-pangea/dnd` с поддержкой React 19.
-=======
-- Библиотека drag&drop обновлена на `@hello-pangea/dnd` для поддержки React 19.
->>>>>>> 440283a5
 - Настраиваем автоматический деплой на Railway через GitHub Actions.
 - Добавлен скрипт `scripts/audit_dependencies.sh` для `npm audit` и `npm outdated`.
 - Расширяем документацию по сценарию использования API.
