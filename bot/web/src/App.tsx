// Корневой компонент мини‑приложения agrmcs
import React from "react";
import {
  BrowserRouter as Router,
  Routes,
  Route,
  Navigate,
} from "react-router-dom";
import TasksPage from "./pages/TasksPage";
import TaskKanban from "./pages/TaskKanban";
import Projects from "./pages/Projects";
import Reports from "./pages/Reports";
import Admin from "./pages/Admin";
import Profile from "./pages/Profile";
import DashboardPage from "./pages/dashboard/DashboardPage";
import Sidebar from "./layouts/Sidebar";
import Header from "./layouts/Header";
import { SidebarProvider } from "./context/SidebarContext";
import { ThemeProvider } from "./context/ThemeContext";
import { AuthProvider } from "./context/AuthContext";
import ProtectedRoute from "./components/ProtectedRoute";
import Login from "./pages/Login";
import Register from "./pages/Register";

export default function App() {
  return (
<<<<<<< HEAD
    <ThemeProvider>
      <SidebarProvider>
        <Router>
          <Sidebar />
          <Header />
          <main className="mt-12 p-4 md:ml-52">
            <Routes>
              <Route path="/dashboard" element={<DashboardPage />} />
              <Route path="/tasks" element={<TasksPage />} />
              <Route path="/tasks/kanban" element={<TaskKanban />} />
              <Route path="/projects" element={<Projects />} />
              <Route path="/reports" element={<Reports />} />
              <Route path="/admin" element={<Admin />} />
              <Route path="/profile" element={<Profile />} />
              <Route path="*" element={<Navigate to="/dashboard" />} />
            </Routes>
          </main>
        </Router>
      </SidebarProvider>
    </ThemeProvider>
  );
=======
    <AuthProvider>
      <ThemeProvider>
        <SidebarProvider>
          <Router>
            <Sidebar />
            <Header />
            <main className="mt-12 p-4 md:ml-52">
              <Routes>
                <Route path="/login" element={<Login />} />
                <Route path="/register" element={<Register />} />
                <Route path="/profile" element={<ProtectedRoute><Profile /></ProtectedRoute>} />
                <Route path="/dashboard" element={<ProtectedRoute><DashboardPage /></ProtectedRoute>} />
                <Route path="/tasks" element={<ProtectedRoute><TasksPage /></ProtectedRoute>} />
                <Route path="/projects" element={<ProtectedRoute><Projects /></ProtectedRoute>} />
                <Route path="/reports" element={<ProtectedRoute><Reports /></ProtectedRoute>} />
                <Route path="/admin" element={<ProtectedRoute><Admin /></ProtectedRoute>} />
                <Route path="*" element={<Navigate to="/dashboard" />} />
              </Routes>
            </main>
          </Router>
        </SidebarProvider>
      </ThemeProvider>
    </AuthProvider>
  )
>>>>>>> f3d4e2ab
}<|MERGE_RESOLUTION|>--- conflicted
+++ resolved
@@ -24,7 +24,7 @@
 
 export default function App() {
   return (
-<<<<<<< HEAD
+
     <ThemeProvider>
       <SidebarProvider>
         <Router>
@@ -46,7 +46,7 @@
       </SidebarProvider>
     </ThemeProvider>
   );
-=======
+
     <AuthProvider>
       <ThemeProvider>
         <SidebarProvider>
@@ -71,5 +71,5 @@
       </ThemeProvider>
     </AuthProvider>
   )
->>>>>>> f3d4e2ab
+
 }