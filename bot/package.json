{
  "name": "telegram-task-bot",
  "version": "1.0.0",
  "main": "src/bot/bot.js",
  "scripts": {
    "test": "jest --coverage",
    "start": "node dist/server.js",
    "build": "tsc -p ..",
    "build-client": "npm --prefix web run build",
    "format": "prettier --write \"src/**/*.{js,ts}\"",
<<<<<<< HEAD
    "check:mongo": "ts-node ../../scripts/check_mongo.ts",
=======
    "check:mongo": "ts-node ../scripts/check_mongo.ts",
>>>>>>> 3a15fbe4
    "chaos": "ts-node ../../scripts/chaos.ts"
  },
  "postinstall": "npm --prefix web install && npm run build-client && husky install",
  "author": "",
  "license": "ISC",
  "description": "Бот задач с REST API, работающий под управлением pm2",
  "dependencies": {
    "@wgtechlabs/log-engine": "^2.2.0",
    "compression": "^1.8.1",
    "connect-mongo": "^5.1.0",
    "cookie-parser": "1.4.7",
    "cors": "^2.8.5",
    "dotenv": "^16.6.1",
    "express": "^5.1.0",
    "express-rate-limit": "^7.5.1",
    "express-session": "^1.18.2",
    "express-validator": "^7.2.1",
    "helmet": "^8.1.0",
    "jsonwebtoken": "^9",
    "lusca": "^1.7.0",
    "mongoose": "^8.16.0",
    "node-cron": "^4.1.1",
    "pm2": "^6.0.8",
    "prom-client": "^14.2.0",
    "reflect-metadata": "^0.1.14",
    "slugify": "^1.6.6",
    "swagger-jsdoc": "^6.2.8",
    "swagger-ui-express": "^5.0.1",
    "telegraf": "^4.16.3",
    "tsyringe": "^4.10.0"
  },
  "overrides": {
    "glob": "^7.2.3"
  },
  "devDependencies": {
    "@babel/preset-env": "^7.27.2",
    "@babel/preset-react": "^7.27.1",
    "@babel/preset-typescript": "^7.27.1",
    "@eslint/js": "^9.29.0",
    "@types/node": "^20.12.7",
    "@typescript-eslint/eslint-plugin": "^8.39.0",
    "@typescript-eslint/parser": "^8.39.0",
    "babel-jest": "^30.0.2",
    "eslint": "^9.29.0",
    "husky": "^9.0.11",
    "jest": "^30.0.3",
    "lint-staged": "^16.1.2",
    "prettier": "^3.6.2",
    "supertest": "^7.0.0",
    "ts-node": "^10.9.2",
    "typescript": "^5.4.5"
  },
  "jest": {
    "testMatch": [
      "<rootDir>/tests/**/*.test.ts"
    ],
    "transform": {
      "^.+\\.[jt]sx?$": "babel-jest"
    }
  },
  "lint-staged": {
    "*.{js,ts}": [
      "prettier --write",
      "eslint --fix",
      "jest --bail --findRelatedTests"
    ]
  }
}<|MERGE_RESOLUTION|>--- conflicted
+++ resolved
@@ -8,11 +8,8 @@
     "build": "tsc -p ..",
     "build-client": "npm --prefix web run build",
     "format": "prettier --write \"src/**/*.{js,ts}\"",
-<<<<<<< HEAD
     "check:mongo": "ts-node ../../scripts/check_mongo.ts",
-=======
-    "check:mongo": "ts-node ../scripts/check_mongo.ts",
->>>>>>> 3a15fbe4
+
     "chaos": "ts-node ../../scripts/chaos.ts"
   },
   "postinstall": "npm --prefix web install && npm run build-client && husky install",
