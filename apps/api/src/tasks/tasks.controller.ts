// Контроллер задач с использованием TasksService
// Основные модули: express-validator, services, wgLogEngine, taskHistory.service, utils/mdEscape
import path from 'node:path';
import os from 'node:os';
import { randomBytes } from 'node:crypto';
import { createReadStream } from 'node:fs';
import { access, mkdir, stat, writeFile } from 'node:fs/promises';
import { Request, Response } from 'express';
import { injectable, inject } from 'tsyringe';
import { handleValidation } from '../utils/validate';
import { TOKENS } from '../di/tokens';
import type TasksService from './tasks.service';
import { writeLog } from '../services/service';
import { getUsersMap } from '../db/queries';
import type { RequestWithUser } from '../types/request';
import {
  Task,
  File,
  type TaskDocument,
  type Attachment,
  type FileDocument,
} from '../db/model';
import { sendProblem } from '../utils/problem';
import { sendCached } from '../utils/sendCached';
import { type Task as SharedTask } from 'shared';
import { bot } from '../bot/bot';
import { chatId as groupChatId, appUrl as baseAppUrl } from '../config';
import taskStatusKeyboard from '../utils/taskButtons';
import formatTask, { type InlineImage } from '../utils/formatTask';
import buildChatMessageLink from '../utils/messageLink';
import { uploadsDir } from '../config/storage';
import {
  getTaskHistoryMessage,
  updateTaskHistoryMessageId,
  updateTaskSummaryMessageId,
} from './taskHistory.service';
import escapeMarkdownV2 from '../utils/mdEscape';
import {
  buildActionMessage,
  buildHistorySummaryLog,
  getTaskIdentifier,
} from './taskMessages';
import sharp from 'sharp';

type TaskEx = SharedTask & {
  controllers?: number[];
  created_by?: number;
  history?: { changed_by: number }[];
  telegram_attachments_message_ids?: number[];
};

type TaskWithMeta = TaskDocument & {
  telegram_attachments_message_ids?: number[];
};

const FILE_ID_REGEXP = /\/api\/v1\/files\/([0-9a-f]{24})(?=$|[/?#])/i;
const uploadsAbsoluteDir = path.resolve(uploadsDir);

const baseAppHost = (() => {
  try {
    return new URL(baseAppUrl).host;
  } catch {
    return null;
  }
})();

type LocalPhotoInfo = {
  absolutePath: string;
  filename: string;
  contentType?: string;
  size?: number;
};

const HTTP_URL_REGEXP = /^https?:\/\//i;
const YOUTUBE_URL_REGEXP =
  /^(?:https?:\/\/)?(?:www\.)?(?:m\.)?(?:youtube\.com|youtu\.be)\//i;

const attachmentsBaseUrl = baseAppUrl.replace(/\/+$/, '');

const toAbsoluteAttachmentUrl = (url: string): string | null => {
  const trimmed = url.trim();
  if (!trimmed) return null;
  if (HTTP_URL_REGEXP.test(trimmed)) {
    return trimmed;
  }
  if (trimmed.startsWith('//')) {
    return `https:${trimmed}`;
  }
  if (!attachmentsBaseUrl) {
    return null;
  }
  const normalizedPath = trimmed.startsWith('/')
    ? trimmed.slice(1)
    : trimmed;
  return `${attachmentsBaseUrl}/${normalizedPath}`;
};

type NormalizedAttachment =
  | { kind: 'image'; url: string; caption?: string }
  | {
      kind: 'unsupported-image';
      url: string;
      caption?: string;
      mimeType?: string;
      name?: string;
      size?: number;
    }
  | { kind: 'youtube'; url: string; title?: string };

type NormalizedImage = Extract<NormalizedAttachment, { kind: 'image' }>;

type TaskMedia = {
  previewImage: NormalizedImage | null;
  extras: NormalizedAttachment[];
  collageCandidates: NormalizedImage[];
};

type SendMessageOptions = NonNullable<
  Parameters<typeof bot.telegram.sendMessage>[2]
>;
type EditMessageTextOptions = NonNullable<
  Parameters<typeof bot.telegram.editMessageText>[4]
>;

type TaskMessageSendResult = {
  messageId: number | undefined;
  usedPreview: boolean;
  cache: Map<string, LocalPhotoInfo | null>;
  previewSourceUrls?: string[];
};
type SendPhotoOptions = NonNullable<
  Parameters<typeof bot.telegram.sendPhoto>[2]
>;
type SendDocumentOptions = NonNullable<
  Parameters<typeof bot.telegram.sendDocument>[2]
>;
type PhotoInput = Parameters<typeof bot.telegram.sendPhoto>[1];

const SUPPORTED_PHOTO_MIME_TYPES = new Set([
  'image/jpeg',
  'image/jpg',
  'image/pjpeg',
  'image/png',
  'image/webp',
  'image/gif',
]);

const MAX_PHOTO_SIZE_BYTES = 10 * 1024 * 1024;

@injectable()
export default class TasksController {
  constructor(@inject(TOKENS.TasksService) private service: TasksService) {}

  private collectNotificationTargets(task: Partial<TaskDocument>, creatorId?: number) {
    const recipients = new Set<number>();
    const add = (value: unknown) => {
      const num = Number(value);
      if (!Number.isNaN(num) && Number.isFinite(num) && num !== 0)
        recipients.add(num);
    };
    add(task.assigned_user_id);
    if (Array.isArray(task.assignees)) task.assignees.forEach(add);
    add(task.controller_user_id);
    if (Array.isArray(task.controllers)) task.controllers.forEach(add);
    add(task.created_by);
    if (creatorId !== undefined) add(creatorId);
    return recipients;
  }

  private collectAssignees(task: Partial<TaskDocument>) {
    const recipients = new Set<number>();
    const add = (value: unknown) => {
      const num = Number(value);
      if (!Number.isNaN(num) && Number.isFinite(num) && num !== 0) {
        recipients.add(num);
      }
    };
    add(task.assigned_user_id);
    if (Array.isArray(task.assignees)) task.assignees.forEach(add);
    return recipients;
  }

  private async resolvePhotoInputWithCache(
    url: string,
    cache: Map<string, LocalPhotoInfo | null>,
  ): Promise<PhotoInput> {
    if (!url) return url;
    if (!cache.has(url)) {
      const info = await this.resolveLocalPhotoInfo(url);
      const prepared = info ? await this.ensurePhotoWithinLimit(info) : info;
      cache.set(url, prepared);
    }
    let info = cache.get(url);
    if (!info) {
      return url;
    }
    info = await this.ensurePhotoWithinLimit(info);
    cache.set(url, info);
    try {
      const stream = createReadStream(info.absolutePath);
      await new Promise<void>((resolve, reject) => {
        const handleOpen = () => {
          stream.off('error', handleError);
          resolve();
        };
        const handleError = (streamError: NodeJS.ErrnoException) => {
          stream.off('open', handleOpen);
          reject(streamError);
        };
        stream.once('open', handleOpen);
        stream.once('error', handleError);
      });
      const descriptor = {
        source: stream,
        filename: info.filename,
        ...(info.contentType ? { contentType: info.contentType } : {}),
      };
      return descriptor as PhotoInput;
    } catch (error) {
      if ((error as NodeJS.ErrnoException)?.code !== 'ENOENT') {
        console.error(
          `Не удалось открыть файл ${info.absolutePath} для отправки в Telegram`,
          error,
        );
      }
      cache.set(url, null);
      return url;
    }
  }

  private normalizeInlineImages(inline: InlineImage[] | undefined) {
    if (!inline?.length) return [] as NormalizedImage[];
    const result: NormalizedImage[] = [];
    inline.forEach((image) => {
      if (!image?.url) return;
      const absolute = toAbsoluteAttachmentUrl(image.url);
      if (!absolute) return;
      const hasInlineParam = /[?&]mode=inline(?:&|$)/.test(absolute);
      const url = hasInlineParam
        ? absolute
        : `${absolute}${absolute.includes('?') ? '&' : '?'}mode=inline`;
      const caption = image.alt && image.alt.trim() ? image.alt.trim() : undefined;
      const payload: NormalizedImage = { kind: 'image', url };
      if (caption) {
        payload.caption = caption;
      }
      result.push(payload);
    });
    return result;
  }

  private collectSendableAttachments(
    task: Partial<TaskDocument>,
    inline: InlineImage[] | undefined,
  ): TaskMedia {
    const previewPool: NormalizedImage[] = [];
    const extras: NormalizedAttachment[] = [];
    const collageCandidates: NormalizedImage[] = [];
    const registerImage = (image: NormalizedImage) => {
      previewPool.push(image);
      extras.push(image);
      if (this.extractLocalFileId(image.url)) {
        collageCandidates.push(image);
      }
    };
    this.normalizeInlineImages(inline).forEach(registerImage);
    if (Array.isArray(task.attachments) && task.attachments.length > 0) {
      task.attachments.forEach((attachment: Attachment | null | undefined) => {
        if (!attachment || typeof attachment.url !== 'string') return;
        const url = attachment.url.trim();
        if (!url) return;
        if (YOUTUBE_URL_REGEXP.test(url)) {
          const title =
            typeof attachment.name === 'string' && attachment.name.trim()
              ? attachment.name.trim()
              : undefined;
          extras.push({ kind: 'youtube', url, title });
          return;
        }
        const type =
          typeof attachment.type === 'string'
            ? attachment.type.trim().toLowerCase()
            : '';
        if (!type.startsWith('image/')) return;
        const absolute = toAbsoluteAttachmentUrl(url);
        if (!absolute) return;
        const [mimeType] = type.split(';', 1);
        const name =
          typeof attachment.name === 'string' && attachment.name.trim()
            ? attachment.name.trim()
            : undefined;
        const size =
          typeof attachment.size === 'number' && Number.isFinite(attachment.size)
            ? attachment.size
            : undefined;
        if (mimeType && SUPPORTED_PHOTO_MIME_TYPES.has(mimeType)) {
          if (size !== undefined && size > MAX_PHOTO_SIZE_BYTES) {
            const localId = this.extractLocalFileId(absolute);
            if (!localId) {
              extras.push({
                kind: 'unsupported-image',
                url: absolute,
                mimeType,
                name,
                size,
              });
              return;
            }
            registerImage({ kind: 'image', url: absolute });
            return;
          }
          registerImage({ kind: 'image', url: absolute });
          return;
        }
        extras.push({
          kind: 'unsupported-image',
          url: absolute,
          mimeType,
          name,
          ...(size !== undefined ? { size } : {}),
        });
      });
    }
    const previewImage = previewPool.length ? previewPool[0] : null;
    const shouldKeepPreviewInExtras =
      !!previewImage && this.extractLocalFileId(previewImage.url) !== null;
    const extrasWithoutPreview =
      previewImage && !shouldKeepPreviewInExtras
        ? (() => {
            let removed = false;
            return extras.filter((attachment) => {
              if (attachment.kind !== 'image') {
                return true;
              }
              if (!removed && attachment === previewImage) {
                removed = true;
                return false;
              }
              return true;
            });
          })()
        : extras;
    return {
      previewImage,
      extras: extrasWithoutPreview,
      collageCandidates,
    };
  }

  private async sendTaskMessageWithPreview(
    chat: string | number,
    message: string,
    media: TaskMedia,
    keyboard: ReturnType<typeof taskStatusKeyboard>,
    topicId?: number,
  ): Promise<TaskMessageSendResult> {
    const cache = new Map<string, LocalPhotoInfo | null>();
    const uniqueCandidates: NormalizedImage[] = [];
    if (media.collageCandidates.length >= 2) {
      const seen = new Set<string>();
      for (const candidate of media.collageCandidates) {
        if (!candidate?.url || seen.has(candidate.url)) {
          continue;
        }
        seen.add(candidate.url);
        uniqueCandidates.push(candidate);
        if (uniqueCandidates.length >= 10) {
          break;
        }
      }
    }
    if (uniqueCandidates.length >= 2) {
      try {
        const mediaGroup = await Promise.all(
          uniqueCandidates.map(async (candidate, index) => {
            const descriptor: Parameters<
              typeof bot.telegram.sendMediaGroup
            >[1][number] = {
              type: 'photo',
              media: await this.resolvePhotoInputWithCache(candidate.url, cache),
            };
            if (index === 0) {
              descriptor.caption = message;
              descriptor.parse_mode = 'MarkdownV2';
            } else if (candidate.caption) {
              descriptor.caption = escapeMarkdownV2(candidate.caption);
              descriptor.parse_mode = 'MarkdownV2';
            }
            return descriptor;
          }),
        );
        const options: Parameters<typeof bot.telegram.sendMediaGroup>[2] = {};
        if (typeof topicId === 'number') {
          options.message_thread_id = topicId;
        }
        const response = await bot.telegram.sendMediaGroup(
          chat,
          mediaGroup,
          options,
        );
        const firstMessage = Array.isArray(response) ? response[0] : undefined;
        const messageId = firstMessage?.message_id;
        if (messageId && keyboard) {
          const replyMarkup = this.extractKeyboardMarkup(keyboard);
          try {
            await bot.telegram.editMessageCaption(chat, messageId, undefined, message, {
              parse_mode: 'MarkdownV2',
              ...(replyMarkup ? { reply_markup: replyMarkup } : {}),
            });
          } catch (error) {
            if (!this.isMessageNotModifiedError(error)) {
              console.error(
                'Не удалось обновить подпись первого сообщения медиа-группы',
                error,
              );
            }
          }
          if (replyMarkup) {
            try {
              await bot.telegram.editMessageReplyMarkup(
                chat,
                messageId,
                undefined,
                replyMarkup,
              );
            } catch (error) {
              if (!this.isMessageNotModifiedError(error)) {
                console.error(
                  'Не удалось применить клавиатуру к первому сообщению медиа-группы',
                  error,
                );
              }
            }
          }
        }
        if (!messageId) {
          throw new Error('Telegram не вернул идентификатор первого сообщения');
        }
        return {
          messageId,
          usedPreview: true,
          cache,
          previewSourceUrls: uniqueCandidates.map((item) => item.url),
        };
      } catch (error) {
        console.warn(
          'Не удалось отправить медиа-группу для превью, используем одиночное фото',
          error,
        );
      }
    }
    const prepared = await this.preparePreviewMedia(media, cache);
    if (prepared) {
      const { photo, cleanup, sourceUrl } = prepared;
      try {
        const options: SendPhotoOptions = {
          caption: message,
          parse_mode: 'MarkdownV2',
          ...keyboard,
        };
        if (typeof topicId === 'number') {
          options.message_thread_id = topicId;
        }
        const response = await bot.telegram.sendPhoto(chat, photo, options);
        if (cleanup) {
          await cleanup();
        }
        return {
          messageId: response?.message_id,
          usedPreview: true,
          cache,
          previewSourceUrls: [sourceUrl],
        };
      } catch (error) {
        if (cleanup) {
          await cleanup().catch(() => undefined);
        }
        if (!this.shouldFallbackToTextMessage(error)) {
          throw error;
        }
        console.warn(
          'Не удалось отправить задачу как фото, используем текстовый формат',
          error,
        );
      }
    }
    const options: SendMessageOptions = {
      parse_mode: 'MarkdownV2',
      link_preview_options: media.previewImage
        ? this.createPreviewOptions(media.previewImage)
        : { is_disabled: true },
      ...keyboard,
    };
    if (typeof topicId === 'number') {
      options.message_thread_id = topicId;
    }
    const response = await bot.telegram.sendMessage(chat, message, options);
    return {
      messageId: response?.message_id,
      usedPreview: false,
      cache,
      previewSourceUrls: undefined,
    };
  }

  private async editTaskMessageWithPreview(
    chat: string | number,
    messageId: number,
    message: string,
    media: TaskMedia,
    keyboard: ReturnType<typeof taskStatusKeyboard>,
  ): Promise<{
    success: boolean;
    usedPreview: boolean;
    cache: Map<string, LocalPhotoInfo | null>;
    previewSourceUrls?: string[];
  }>
  {
    const cache = new Map<string, LocalPhotoInfo | null>();
    const prepared = await this.preparePreviewMedia(media, cache);
    if (prepared) {
      const { photo, cleanup, sourceUrl } = prepared;
      try {
        const editMedia: Parameters<typeof bot.telegram.editMessageMedia>[3] = {
          type: 'photo',
          media: photo,
          caption: message,
          parse_mode: 'MarkdownV2',
        };
        await bot.telegram.editMessageMedia(chat, messageId, undefined, editMedia, {
          ...keyboard,
        });
        if (cleanup) {
          await cleanup();
        }
        return {
          success: true,
          usedPreview: true,
          cache,
          previewSourceUrls: [sourceUrl],
        };
      } catch (error) {
        if (cleanup) {
          await cleanup().catch(() => undefined);
        }
        if (this.isMessageNotModifiedError(error)) {
          return {
            success: true,
            usedPreview: true,
            cache,
            previewSourceUrls: [sourceUrl],
          };
        }
        if (this.isMediaMessageTypeError(error)) {
          // Сообщение не является медиа, пробуем текстовое обновление ниже.
        } else if (this.shouldFallbackToTextMessage(error)) {
          console.warn(
            'Не удалось обновить сообщение задачи как фото, пробуем текст',
            error,
          );
        } else {
          console.error('Не удалось обновить сообщение задачи (фото)', error);
          return { success: false, usedPreview: false, cache };
        }
      }
    }
    try {
      await bot.telegram.editMessageText(chat, messageId, undefined, message, {
        parse_mode: 'MarkdownV2',
        link_preview_options: media.previewImage
          ? this.createPreviewOptions(media.previewImage)
          : { is_disabled: true },
        ...keyboard,
      });
      return { success: true, usedPreview: false, cache, previewSourceUrls: undefined };
    } catch (error) {
      if (this.isMessageNotModifiedError(error)) {
        return { success: true, usedPreview: false, cache, previewSourceUrls: undefined };
      }
      return { success: false, usedPreview: false, cache, previewSourceUrls: undefined };
    }
  }

  private async ensurePhotoWithinLimit(
    info: LocalPhotoInfo,
  ): Promise<LocalPhotoInfo> {
    try {
      let current = info;
      let currentSize = current.size;
      if (currentSize === undefined) {
        try {
          const fileStat = await stat(current.absolutePath);
          currentSize = fileStat.size;
          current = { ...current, size: currentSize };
        } catch (error) {
          console.error(
            'Не удалось определить размер изображения для Telegram',
            current.absolutePath,
            error,
          );
        }
      }
      if (currentSize !== undefined && currentSize <= MAX_PHOTO_SIZE_BYTES) {
        return current;
      }
      const compressed = await this.createCompressedPhoto(current);
      return compressed ?? current;
    } catch (error) {
      console.error(
        'Не удалось подготовить изображение для Telegram',
        info.absolutePath,
        error,
      );
      return info;
    }
  }

  private async createCompressedPhoto(
    info: LocalPhotoInfo,
  ): Promise<LocalPhotoInfo | null> {
    try {
      const metadata = await sharp(info.absolutePath).metadata();
      const baseWidth = metadata.width ?? null;
      const hasAlpha = metadata.hasAlpha === true;
      let width = baseWidth ?? null;
      let quality = 90;
      let buffer: Buffer | null = null;
      for (let attempt = 0; attempt < 8; attempt += 1) {
        let pipeline = sharp(info.absolutePath);
        if (width && baseWidth && width < baseWidth) {
          pipeline = pipeline.resize({
            width,
            fit: 'inside',
            withoutEnlargement: true,
          });
        }
        if (hasAlpha) {
          pipeline = pipeline.flatten({ background: '#ffffff' });
        }
        pipeline = pipeline.jpeg({ quality, progressive: true });
        buffer = await pipeline.toBuffer();
        if (buffer.length <= MAX_PHOTO_SIZE_BYTES) {
          break;
        }
        if (quality > 45) {
          quality = Math.max(40, quality - 15);
          continue;
        }
        if (width && width > 640) {
          width = Math.max(640, Math.floor(width * 0.85));
          continue;
        }
        if (width && width > 320) {
          width = Math.max(320, Math.floor(width * 0.8));
          continue;
        }
        break;
      }
      if (!buffer || buffer.length > MAX_PHOTO_SIZE_BYTES) {
        return null;
      }
      const cacheDir = path.join(os.tmpdir(), 'erm-telegram-images');
      await mkdir(cacheDir, { recursive: true });
      const tempName = `${randomBytes(12).toString('hex')}.jpg`;
      const outputPath = path.join(cacheDir, tempName);
      await writeFile(outputPath, buffer);
      const finalName = `${path.parse(info.filename).name}-compressed.jpg`;
      return {
        absolutePath: outputPath,
        filename: finalName,
        contentType: 'image/jpeg',
        size: buffer.length,
      };
    } catch (error) {
      console.error(
        'Не удалось сжать изображение для Telegram',
        info.absolutePath,
        error,
      );
      return null;
    }
  }

<<<<<<< HEAD
  private getCollageLayout(count: number): CollageLayout | null {
    if (count < 2) {
      return null;
    }
    const normalized = Math.min(Math.max(count, 2), 4);
    return COLLAGE_LAYOUTS[normalized] ?? null;
  }

  private async createCollageFromCandidates(
    candidates: NormalizedImage[],
    cache: Map<string, LocalPhotoInfo | null>,
  ): Promise<{ key: string; cleanup: () => Promise<void> } | null> {
    return this.buildCollageFromCandidates(candidates, cache).catch((error) => {
      console.error('Не удалось создать коллаж вложений', error);
      return null;
    });
  }

  private async buildCollageFromCandidates(
    candidates: NormalizedImage[],
    cache: Map<string, LocalPhotoInfo | null>,
  ): Promise<{ key: string; cleanup: () => Promise<void> } | null> {
    const seen = new Set<string>();
    const infos: LocalPhotoInfo[] = [];
    for (const candidate of candidates) {
      if (!candidate?.url || seen.has(candidate.url)) {
        continue;
      }
      seen.add(candidate.url);
      let info = cache.get(candidate.url) ?? null;
      if (!cache.has(candidate.url)) {
        info = (await this.resolveLocalPhotoInfo(candidate.url)) ?? null;
        cache.set(candidate.url, info);
      }
      if (info) {
        infos.push(info);
      }
      if (infos.length >= 4) {
        break;
      }
    }
    if (infos.length < 2) {
      return null;
    }
    const layout = this.getCollageLayout(infos.length);
    if (!layout) {
      return null;
    }
    const composites = await Promise.all(
      infos.map(async (info, index) => {
        const cell = layout.cells[index];
        const buffer = await sharp(info.absolutePath)
          .resize(cell.width, cell.height, {
            fit: 'cover',
            position: 'attention',
          })
          .jpeg({ quality: 85 })
          .toBuffer();
        return { input: buffer, left: cell.left, top: cell.top };
      }),
    );
    const outputDir = path.join(os.tmpdir(), 'erm-task-collages');
    await mkdir(outputDir, { recursive: true });
    const filename = `collage_${Date.now()}_${randomBytes(6).toString('hex')}.jpg`;
    const target = path.join(outputDir, filename);
    const outputBuffer = await sharp({
      create: {
        width: layout.width,
        height: layout.height,
        channels: 3,
        background: '#ffffff',
      },
    })
      .composite(composites)
      .jpeg({ quality: 82 })
      .toBuffer();
    await writeFile(target, outputBuffer);
    const key = `local-collage:${filename}`;
    cache.set(key, {
      absolutePath: target,
      filename,
      contentType: 'image/jpeg',
      size: outputBuffer.length,
    });
    return {
      key,
      cleanup: async () => {
        cache.delete(key);
        await unlink(target).catch(() => undefined);
      },
    };
  }

=======
>>>>>>> df604d08
  private async preparePreviewMedia(
    media: TaskMedia,
    cache: Map<string, LocalPhotoInfo | null>,
  ): Promise<
    | { photo: PhotoInput; sourceUrl: string; cleanup?: () => Promise<void> }
    | null
  > {
    const preview = media.previewImage;
    if (!preview) {
      return null;
    }
    const sourceUrl = preview.url;
    try {
      const photo = await this.resolvePhotoInputWithCache(sourceUrl, cache);
      return { photo, sourceUrl };
    } catch (error) {
      throw error;
    }
  }

  private createPreviewOptions(
    image: NormalizedImage | null,
  ): NonNullable<SendMessageOptions['link_preview_options']> {
    if (!image) {
      return { is_disabled: true };
    }
    return {
      url: image.url,
      prefer_large_media: true,
      show_above_text: true,
    };
  }

  private extractKeyboardMarkup(
    keyboard: ReturnType<typeof taskStatusKeyboard>,
  ): Parameters<typeof bot.telegram.editMessageReplyMarkup>[3] | undefined {
    if (!keyboard || typeof keyboard !== 'object') {
      return undefined;
    }
    const candidate = keyboard as {
      reply_markup?: unknown;
      inline_keyboard?: unknown;
    };
    if (candidate.reply_markup && typeof candidate.reply_markup === 'object') {
      return candidate.reply_markup as Parameters<
        typeof bot.telegram.editMessageReplyMarkup
      >[3];
    }
    if (Array.isArray(candidate.inline_keyboard)) {
      return {
        inline_keyboard: candidate.inline_keyboard,
      } as Parameters<typeof bot.telegram.editMessageReplyMarkup>[3];
    }
    return undefined;
  }

  private extractLocalFileId(url: string): string | null {
    if (!url) return null;
    try {
      const parsed = new URL(url, baseAppUrl);
      if (baseAppHost && parsed.host && parsed.host !== baseAppHost) {
        return null;
      }
      const match = FILE_ID_REGEXP.exec(parsed.pathname);
      return match ? match[1] : null;
    } catch {
      const normalized = url.startsWith('/') ? url : `/${url}`;
      const match = FILE_ID_REGEXP.exec(normalized);
      return match ? match[1] : null;
    }
  }

  private readonly botApiPhotoErrorPatterns: RegExp[] = [
    /\bIMAGE_PROCESS_FAILED\b/,
    /\bPHOTO_[A-Z_]+\b/,
    /\bFILE_TOO_BIG\b/,
    /\bFILE_UPLOAD_[A-Z_]+\b/,
    /\bFILE_SIZE_[A-Z_]+\b/,
  ];

  private extractPhotoErrorCode(error: unknown): string | null {
    if (!error || typeof error !== 'object') {
      return null;
    }
    const {
      response,
      description,
      message,
      cause,
    } = error as {
      response?: { description?: unknown };
      description?: unknown;
      message?: unknown;
      cause?: unknown;
    };
    const candidates = new Set<string>();
    if (typeof response?.description === 'string') {
      candidates.add(response.description);
    }
    if (typeof description === 'string') {
      candidates.add(description);
    }
    if (typeof message === 'string') {
      candidates.add(message);
    }
    if (error instanceof Error && typeof error.message === 'string') {
      candidates.add(error.message);
    }
    const causeDescription =
      cause && typeof cause === 'object'
        ? (cause as { description?: unknown; message?: unknown }).description
        : undefined;
    if (typeof causeDescription === 'string') {
      candidates.add(causeDescription);
    }
    const causeMessage =
      cause && typeof cause === 'object'
        ? (cause as { message?: unknown }).message
        : undefined;
    if (typeof causeMessage === 'string') {
      candidates.add(causeMessage);
    }
    for (const candidate of candidates) {
      for (const pattern of this.botApiPhotoErrorPatterns) {
        const match = candidate.match(pattern);
        if (match && match[0]) {
          return match[0];
        }
      }
    }
    return null;
  }

  private isImageProcessFailedError(error: unknown): boolean {
    return this.extractPhotoErrorCode(error) !== null;
  }

  private isCaptionTooLongError(error: unknown): boolean {
    if (!error || typeof error !== 'object') return false;
    const { description, message } = error as {
      description?: unknown;
      message?: unknown;
    };
    const descriptionText =
      typeof description === 'string' ? description.toLowerCase() : '';
    const messageText = typeof message === 'string' ? message.toLowerCase() : '';
    return (
      descriptionText.includes('caption is too long') ||
      messageText.includes('caption is too long')
    );
  }

  private isMediaMessageTypeError(error: unknown): boolean {
    if (!error || typeof error !== 'object') return false;
    const { description, message } = error as {
      description?: unknown;
      message?: unknown;
    };
    const descriptionText =
      typeof description === 'string' ? description.toLowerCase() : '';
    const messageText = typeof message === 'string' ? message.toLowerCase() : '';
    return (
      descriptionText.includes('message is not a media message') ||
      messageText.includes('message is not a media message')
    );
  }

  private shouldFallbackToTextMessage(error: unknown): boolean {
    return (
      this.isImageProcessFailedError(error) || this.isCaptionTooLongError(error)
    );
  }

  private async resolveLocalPhotoInfo(url: string): Promise<LocalPhotoInfo | null> {
    const fileId = this.extractLocalFileId(url);
    if (!fileId) return null;
    try {
      const fileModel = File as
        | (typeof File & {
            findById?: typeof File.findById;
          })
        | undefined;
      if (!fileModel || typeof fileModel.findById !== 'function') {
        return null;
      }
      const query = fileModel.findById(fileId);
      const record =
        query && typeof (query as unknown as { lean?: () => unknown }).lean === 'function'
          ? await (query as unknown as { lean: () => Promise<FileDocument | null> }).lean()
          : ((await query) as unknown as FileDocument | null);
      if (!record || typeof record.path !== 'string' || !record.path.trim()) {
        return null;
      }
      const normalizedPath = record.path.trim();
      const target = path.resolve(uploadsAbsoluteDir, normalizedPath);
      const relative = path.relative(uploadsAbsoluteDir, target);
      if (
        !relative ||
        relative.startsWith('..') ||
        path.isAbsolute(relative)
      ) {
        return null;
      }
      await access(target);
      const filenameSource =
        typeof record.name === 'string' && record.name.trim()
          ? record.name.trim()
          : normalizedPath;
      const filename = path.basename(filenameSource);
      const contentType =
        typeof record.type === 'string' && record.type.trim()
          ? record.type.trim()
          : undefined;
      let size =
        typeof record.size === 'number' && Number.isFinite(record.size)
          ? record.size
          : undefined;
      if (size === undefined) {
        try {
          const fileStat = await stat(target);
          size = fileStat.size;
        } catch (error) {
          console.error(
            'Не удалось получить размер файла вложения',
            target,
            error,
          );
        }
      }
      return { absolutePath: target, filename, contentType, size };
    } catch (error) {
      if ((error as NodeJS.ErrnoException)?.code !== 'ENOENT') {
        console.error(
          `Не удалось подготовить файл ${url} для отправки в Telegram`,
          error,
        );
      }
      return null;
    }
  }

  private areNormalizedAttachmentsEqual(
    previous: NormalizedAttachment[],
    next: NormalizedAttachment[],
  ): boolean {
    if (previous.length !== next.length) return false;
    return previous.every((item, index) => {
      const candidate = next[index];
      if (!candidate) return false;
      if (item.kind !== candidate.kind) return false;
      if (item.url !== candidate.url) return false;
      if (item.kind === 'youtube' && candidate.kind === 'youtube') {
        return item.title === candidate.title;
      }
      if (item.kind === 'image' && candidate.kind === 'image') {
        return (item.caption ?? '') === (candidate.caption ?? '');
      }
      return true;
    });
  }

  private areMessageIdListsEqual(left: number[], right: number[]) {
    if (left.length !== right.length) return false;
    return left.every((value, index) => right[index] === value);
  }

  private async deleteAttachmentMessages(
    chat: string | number,
    messageIds: number[],
  ) {
    if (!messageIds.length) return;
    await Promise.all(
      messageIds.map(async (messageId) => {
        if (!Number.isFinite(messageId)) return;
        try {
          await bot.telegram.deleteMessage(chat, messageId);
        } catch (error) {
          console.error(
            `Не удалось удалить сообщение вложений ${messageId}`,
            error,
          );
        }
      }),
    );
  }

  private normalizeTopicId(value: unknown): number | undefined {
    if (typeof value !== 'number') return undefined;
    return Number.isFinite(value) ? value : undefined;
  }

  private areTopicsEqual(left?: number, right?: number): boolean {
    if (typeof left === 'number' && typeof right === 'number') {
      return left === right;
    }
    return typeof left === 'undefined' && typeof right === 'undefined';
  }

  private async deleteTaskMessageSafely(
    chat: string | number,
    messageId: number,
    expectedTopic?: number,
    actualTopic?: number,
  ): Promise<boolean> {
    if (!Number.isFinite(messageId)) {
      return false;
    }
    if (!this.areTopicsEqual(expectedTopic, actualTopic)) {
      console.warn(
        'Пропускаем удаление сообщения задачи из другой темы',
        {
          expectedTopic,
          actualTopic,
          messageId,
        },
      );
      return false;
    }
    try {
      await bot.telegram.deleteMessage(chat, messageId);
      return true;
    } catch (error) {
      console.error(
        `Не удалось удалить сообщение ${messageId} задачи в Telegram`,
        error,
      );
      return false;
    }
  }

  private async updateTaskTelegramFields(
    taskId: string,
    set: Record<string, unknown>,
    unset: Record<string, unknown>,
    guard?: { field: 'telegram_message_id'; previous: number | null },
  ): Promise<void> {
    const update: Record<string, unknown> = {};
    if (Object.keys(set).length) {
      update.$set = set;
    }
    if (Object.keys(unset).length) {
      update.$unset = unset;
    }
    if (!Object.keys(update).length) {
      return;
    }
    const filter: Record<string, unknown> = { _id: taskId };
    if (guard) {
      if (typeof guard.previous === 'number') {
        filter[guard.field] = guard.previous;
      } else {
        filter.$or = [
          { [guard.field]: { $exists: false } },
          { [guard.field]: null },
        ];
      }
    }
    try {
      const result = await Task.updateOne(filter, update).exec();
      const matched =
        (typeof result === 'object' && result !== null && 'matchedCount' in result
          ? Number((result as { matchedCount: number }).matchedCount)
          : typeof result === 'object' && result !== null && 'n' in result
          ? Number((result as { n: number }).n)
          : 0) || 0;
      if (guard && matched === 0) {
        console.warn(
          'Не удалось сохранить telegram_message_id из-за изменения состояния задачи',
          { taskId },
        );
      }
    } catch (error) {
      console.error(
        'Не удалось сохранить обновлённые данные Telegram для задачи',
        error,
      );
    }
  }

  private async sendTaskAttachments(
    chat: string | number,
    attachments: NormalizedAttachment[],
    topicId?: number,
    replyTo?: number,
    cache?: Map<string, LocalPhotoInfo | null>,
  ): Promise<number[]> {
    if (!attachments.length) return [];
    const sentMessageIds: number[] = [];
    const photoOptionsBase = () => {
      const options: SendPhotoOptions = {};
      if (typeof topicId === 'number') {
        options.message_thread_id = topicId;
      }
      if (replyTo) {
        options.reply_parameters = {
          message_id: replyTo,
          allow_sending_without_reply: true,
        };
      }
      return options;
    };
    const messageOptionsBase = () => {
      const options: SendMessageOptions = {
        parse_mode: 'MarkdownV2',
        link_preview_options: { is_disabled: true },
      };
      if (typeof topicId === 'number') {
        options.message_thread_id = topicId;
      }
      if (replyTo) {
        options.reply_parameters = {
          message_id: replyTo,
          allow_sending_without_reply: true,
        };
      }
      return options;
    };
    const documentOptionsBase = () => {
      const options: SendDocumentOptions = {};
      if (typeof topicId === 'number') {
        options.message_thread_id = topicId;
      }
      if (replyTo) {
        options.reply_parameters = {
          message_id: replyTo,
          allow_sending_without_reply: true,
        };
      }
      return options;
    };

    const localPhotoInfoCache = cache ?? new Map<string, LocalPhotoInfo | null>();
    const resolvePhotoInput = (url: string) =>
      this.resolvePhotoInputWithCache(url, localPhotoInfoCache);

    const pendingImages: { url: string; caption?: string }[] = [];
    type SendMediaGroupOptions = (Parameters<
      typeof bot.telegram.sendMediaGroup
    >[2] & {
      reply_parameters?: {
        message_id: number;
        allow_sending_without_reply?: boolean;
      };
    });
    const mediaGroupOptionsBase = () => {
      const options: SendMediaGroupOptions = {};
      if (typeof topicId === 'number') {
        options.message_thread_id = topicId;
      }
      if (replyTo) {
        options.reply_parameters = {
          message_id: replyTo,
          allow_sending_without_reply: true,
        };
      }
      return options;
    };
    const sendSingleImage = async (current: { url: string; caption?: string }) => {
      const caption = current.caption;
      const sendPhotoAttempt = async () => {
        const options = photoOptionsBase();
        if (caption) {
          options.caption = escapeMarkdownV2(caption);
          options.parse_mode = 'MarkdownV2';
        }
        const media = await resolvePhotoInput(current.url);
        const response = await bot.telegram.sendPhoto(chat, media, options);
        if (response?.message_id) {
          sentMessageIds.push(response.message_id);
        }
      };
      try {
        await sendPhotoAttempt();
        return;
      } catch (error) {
        const photoErrorCode = this.extractPhotoErrorCode(error);
        if (!photoErrorCode) {
          throw error;
        }
        console.warn(
          `Telegram не смог обработать изображение (код: ${photoErrorCode}), отправляем как документ`,
          current.url,
          error,
        );
        const documentOptions = documentOptionsBase();
        if (caption) {
          documentOptions.caption = escapeMarkdownV2(caption);
          documentOptions.parse_mode = 'MarkdownV2';
        }
        const fallback = await resolvePhotoInput(current.url);
        const response = await bot.telegram.sendDocument(
          chat,
          fallback,
          documentOptions,
        );
        if (response?.message_id) {
          sentMessageIds.push(response.message_id);
        }
      }
    };
    const flushImages = async () => {
      while (pendingImages.length) {
        if (pendingImages.length === 1) {
          const current = pendingImages.shift();
          if (!current) continue;
          await sendSingleImage(current);
          continue;
        }
        const batch = pendingImages.splice(0, 10);
        const mediaGroup = await Promise.all(
          batch.map(async (item) => {
            const descriptor: Parameters<
              typeof bot.telegram.sendMediaGroup
            >[1][number] = {
              type: 'photo',
              media: await resolvePhotoInput(item.url),
            };
            if (item.caption) {
              descriptor.caption = escapeMarkdownV2(item.caption);
              descriptor.parse_mode = 'MarkdownV2';
            }
            return descriptor;
          }),
        );
        try {
          const response = await bot.telegram.sendMediaGroup(
            chat,
            mediaGroup,
            mediaGroupOptionsBase(),
          );
          if (!Array.isArray(response) || response.length === 0) {
            throw new Error('Telegram не вернул сообщения для медиа-группы');
          }
          response.forEach((message) => {
            if (message?.message_id) {
              sentMessageIds.push(message.message_id);
            }
          });
        } catch (error) {
          console.warn(
            'Не удалось отправить изображения медиа-группой, отправляем по одному',
            error,
          );
          for (const item of batch) {
            await sendSingleImage(item);
          }
        }
      }
    };

    for (const attachment of attachments) {
      if (attachment.kind === 'image') {
        pendingImages.push({ url: attachment.url, caption: attachment.caption });
        continue;
      }
      await flushImages();
      if (attachment.kind === 'unsupported-image') {
        try {
          const response = await bot.telegram.sendDocument(
            chat,
            await resolvePhotoInput(attachment.url),
            (() => {
              const options = documentOptionsBase();
              if (attachment.caption) {
                options.caption = escapeMarkdownV2(attachment.caption);
                options.parse_mode = 'MarkdownV2';
              }
              return options;
            })(),
          );
          if (response?.message_id) {
            sentMessageIds.push(response.message_id);
          }
        } catch (error) {
          console.error(
            'Не удалось отправить неподдерживаемое изображение как документ',
            attachment.mimeType ?? 'unknown',
            attachment.name ?? attachment.url,
            error,
          );
        }
        continue;
      }
      if (attachment.kind === 'youtube') {
        const label = attachment.title ? attachment.title : 'YouTube';
        const text = `▶️ [${escapeMarkdownV2(label)}](${escapeMarkdownV2(
          attachment.url,
        )})`;
        const response = await bot.telegram.sendMessage(
          chat,
          text,
          messageOptionsBase(),
        );
        if (response?.message_id) {
          sentMessageIds.push(response.message_id);
        }
      }
    }
    await flushImages();
    return sentMessageIds;
  }

  private async syncAttachmentMessages(
    chat: string | number,
    previous: NormalizedAttachment[],
    next: NormalizedAttachment[],
    messageIds: number[],
    topicId?: number,
    replyTo?: number,
    cacheOverride?: Map<string, LocalPhotoInfo | null>,
  ): Promise<number[] | null> {
    if (!messageIds.length) {
      return [];
    }
    const cache = cacheOverride ?? new Map<string, LocalPhotoInfo | null>();
    const result: number[] = [];
    const limit = Math.min(next.length, messageIds.length);

    for (let index = 0; index < limit; index += 1) {
      const attachment = next[index];
      const messageId = messageIds[index];
      if (!Number.isFinite(messageId)) {
        return null;
      }
      const previousAttachment = previous[index];
      if (previousAttachment && previousAttachment.kind !== attachment.kind) {
        return null;
      }
      if (attachment.kind === 'image') {
        const previousUrl =
          previousAttachment && previousAttachment.kind === 'image'
            ? previousAttachment.url
            : null;
        const previousCaption =
          previousAttachment && previousAttachment.kind === 'image'
            ? previousAttachment.caption ?? ''
            : '';
        const nextCaption = attachment.caption ?? '';
        const urlChanged = previousUrl !== attachment.url;
        const captionChanged = previousCaption !== nextCaption;
        if (!urlChanged && !captionChanged) {
          result.push(messageId);
          continue;
        }
        try {
          const media: Parameters<typeof bot.telegram.editMessageMedia>[3] = {
            type: 'photo',
            media: await this.resolvePhotoInputWithCache(attachment.url, cache),
          };
          if (attachment.caption) {
            media.caption = escapeMarkdownV2(attachment.caption);
            media.parse_mode = 'MarkdownV2';
          } else {
            media.caption = '';
          }
          await bot.telegram.editMessageMedia(
            chat,
            messageId,
            undefined,
            media,
          );
          result.push(messageId);
        } catch (error) {
          console.error('Не удалось обновить изображение вложения', error);
          return null;
        }
        continue;
      }
      if (attachment.kind === 'unsupported-image') {
        const previousEntry =
          previousAttachment && previousAttachment.kind === 'unsupported-image'
            ? previousAttachment
            : null;
        const previousUrl = previousEntry ? previousEntry.url : null;
        const previousCaption = previousEntry?.caption ?? '';
        const previousMime = previousEntry?.mimeType ?? '';
        const previousName = previousEntry?.name ?? '';
        const nextCaption = attachment.caption ?? '';
        const nextMime = attachment.mimeType ?? '';
        const nextName = attachment.name ?? '';
        const urlChanged = previousUrl !== attachment.url;
        const captionChanged = previousCaption !== nextCaption;
        const metaChanged = previousMime !== nextMime || previousName !== nextName;
        if (!urlChanged && !captionChanged && !metaChanged) {
          result.push(messageId);
          continue;
        }
        try {
          const media: Parameters<typeof bot.telegram.editMessageMedia>[3] = {
            type: 'document',
            media: await this.resolvePhotoInputWithCache(attachment.url, cache),
          };
          if (attachment.caption) {
            media.caption = escapeMarkdownV2(attachment.caption);
            media.parse_mode = 'MarkdownV2';
          } else {
            media.caption = '';
          }
          await bot.telegram.editMessageMedia(chat, messageId, undefined, media);
          result.push(messageId);
        } catch (error) {
          console.error(
            'Не удалось обновить вложение неподдерживаемого изображения',
            attachment.mimeType ?? 'unknown',
            attachment.name ?? attachment.url,
            error,
          );
          return null;
        }
        continue;
      }
      if (attachment.kind === 'youtube') {
        const previousTitle =
          previousAttachment && previousAttachment.kind === 'youtube'
            ? previousAttachment.title ?? ''
            : '';
        const previousUrl =
          previousAttachment && previousAttachment.kind === 'youtube'
            ? previousAttachment.url
            : '';
        if (
          previousUrl === attachment.url &&
          previousTitle === (attachment.title ?? '')
        ) {
          result.push(messageId);
          continue;
        }
        try {
          const label = attachment.title ? attachment.title : 'YouTube';
          const text = `▶️ [${escapeMarkdownV2(label)}](${escapeMarkdownV2(
            attachment.url,
          )})`;
          await bot.telegram.editMessageText(chat, messageId, undefined, text, {
            parse_mode: 'MarkdownV2',
            link_preview_options: { is_disabled: true },
          });
          result.push(messageId);
        } catch (error) {
          console.error('Не удалось обновить ссылку на YouTube', error);
          return null;
        }
        continue;
      }
      return null;
    }

    if (next.length < messageIds.length) {
      const redundant = messageIds.slice(next.length);
      await this.deleteAttachmentMessages(chat, redundant);
    }

    if (next.length > messageIds.length) {
      const extra = await this.sendTaskAttachments(
        chat,
        next.slice(messageIds.length),
        topicId,
        replyTo,
        cache,
      );
      result.push(...extra);
    }

    return result;
  }

  private async refreshStatusHistoryMessage(taskId: string) {
    if (!groupChatId) return;
    try {
      const payload = await getTaskHistoryMessage(taskId);
      if (!payload) return;
      const { messageId, text, topicId } = payload;
      if (messageId) {
        await bot.telegram.editMessageText(
          groupChatId,
          messageId,
          undefined,
          text,
          {
            parse_mode: 'MarkdownV2',
            link_preview_options: { is_disabled: true },
          },
        );
        return;
      }
      const options: SendMessageOptions = {
        parse_mode: 'MarkdownV2',
        link_preview_options: { is_disabled: true },
      };
      if (typeof topicId === 'number') {
        options.message_thread_id = topicId;
      }
      const statusMessage = await bot.telegram.sendMessage(
        groupChatId,
        text,
        options,
      );
      if (statusMessage?.message_id) {
        await updateTaskHistoryMessageId(taskId, statusMessage.message_id);
      }
    } catch (error) {
      console.error(
        `Не удалось обновить историю статусов задачи ${taskId}`,
        error,
      );
    }
  }

  private async updateTaskStatusSummary(
    task: TaskWithMeta & Record<string, unknown>,
  ): Promise<void> {
    if (!groupChatId) return;
    const summary = await buildHistorySummaryLog(task);
    if (!summary) return;
    const messageId =
      typeof task.telegram_summary_message_id === 'number'
        ? task.telegram_summary_message_id
        : typeof task.telegram_status_message_id === 'number'
        ? task.telegram_status_message_id
        : undefined;
    const summaryMessageId =
      typeof task.telegram_summary_message_id === 'number'
        ? task.telegram_summary_message_id
        : undefined;
    const topicId = this.normalizeTopicId(task.telegram_topic_id);
    const replyTo =
      typeof task.telegram_message_id === 'number'
        ? task.telegram_message_id
        : undefined;
    const editOptions: EditMessageTextOptions = {
      link_preview_options: { is_disabled: true },
    };
    const sendOptions: SendMessageOptions = {
      link_preview_options: { is_disabled: true },
    };
    if (typeof topicId === 'number') {
      sendOptions.message_thread_id = topicId;
    }
    if (typeof replyTo === 'number') {
      sendOptions.reply_parameters = { message_id: replyTo };
    }
    if (messageId) {
      try {
        await bot.telegram.editMessageText(
          groupChatId,
          messageId,
          undefined,
          summary,
          editOptions,
        );
        return;
        } catch (error) {
          console.error('Не удалось обновить краткое сообщение задачи', error);
          if (summaryMessageId) {
            await this.deleteTaskMessageSafely(
              groupChatId,
              summaryMessageId,
              topicId,
              topicId,
            );
          }
        }
      }
    try {
      const statusMessage = await bot.telegram.sendMessage(
        groupChatId,
        summary,
        sendOptions,
      );
      if (statusMessage?.message_id && task._id) {
        const docId =
          typeof task._id === 'object' && task._id !== null && 'toString' in task._id
            ? (task._id as { toString(): string }).toString()
            : String(task._id);
        if (docId) {
          const applied = await updateTaskSummaryMessageId(
            docId,
            statusMessage.message_id,
            typeof summaryMessageId === 'number' ? summaryMessageId : null,
          );
          if (!applied) {
            console.warn(
              'Значение telegram_summary_message_id было изменено раньше обновления',
              { taskId: docId },
            );
          } else {
            task.telegram_summary_message_id = statusMessage.message_id;
          }
        }
      }
    } catch (error) {
      console.error('Не удалось отправить краткое сообщение задачи', error);
    }
  }

  private async syncTelegramTaskMessage(
    taskId: string,
    previous: (TaskWithMeta & Record<string, unknown>) | null,
  ) {
    if (!groupChatId) return;
    const fresh = await Task.findById(taskId);
    if (!fresh) return;
    const plain = (typeof fresh.toObject === 'function'
      ? (fresh.toObject() as unknown)
      : (fresh as unknown)) as TaskWithMeta & Record<string, unknown>;
    const previousPlain = previous;

    const recipients = this.collectNotificationTargets(
      plain,
      typeof plain.created_by === 'number' ? plain.created_by : undefined,
    );
    const usersRaw = await getUsersMap(Array.from(recipients));
    const users = Object.fromEntries(
      Object.entries(usersRaw).map(([key, value]) => {
        const name = value.name ?? value.username ?? '';
        const username = value.username ?? '';
        return [Number(key), { name, username }];
      }),
    );

    const formatted = formatTask(plain as unknown as SharedTask, users);
    const message = formatted.text;
    const nextAttachments = this.collectSendableAttachments(
      plain,
      formatted.inlineImages,
    );
    const keyboard = taskStatusKeyboard(taskId);
    const topicId = this.normalizeTopicId(plain.telegram_topic_id);

    const previousMessageId =
      typeof previousPlain?.telegram_message_id === 'number'
        ? previousPlain.telegram_message_id
        : undefined;
    const previousTopicId = this.normalizeTopicId(
      previousPlain?.telegram_topic_id,
    );
    let currentMessageId =
      typeof plain.telegram_message_id === 'number'
        ? plain.telegram_message_id
        : undefined;
    const updatesToSet: Record<string, unknown> = {};
    const updatesToUnset: Record<string, unknown> = {};
    let messageIdGuard: number | null | undefined;
    let canPersistNewMessageId =
      typeof previousMessageId === 'number' ? false : true;

    let messageResult: TaskMessageSendResult | null = null;
    if (currentMessageId) {
      const editResult = await this.editTaskMessageWithPreview(
        groupChatId,
        currentMessageId,
        message,
        nextAttachments,
        keyboard,
      );
      if (editResult.success) {
        messageResult = {
          messageId: currentMessageId,
          usedPreview: editResult.usedPreview,
          cache: editResult.cache,
          previewSourceUrls: editResult.previewSourceUrls,
        };
      } else {
        console.error('Не удалось обновить сообщение задачи, отправляем заново');
        try {
          const sendResult = await this.sendTaskMessageWithPreview(
            groupChatId,
            message,
            nextAttachments,
            keyboard,
            topicId,
          );
          currentMessageId = sendResult.messageId;
          if (
            sendResult.messageId &&
            previousMessageId &&
            sendResult.messageId !== previousMessageId
          ) {
            const deleted = await this.deleteTaskMessageSafely(
              groupChatId,
              previousMessageId,
              previousTopicId,
              topicId,
            );
            if (deleted) {
              canPersistNewMessageId = true;
            }
          }
          messageResult = sendResult;
        } catch (sendError) {
          console.error('Не удалось отправить новое сообщение задачи', sendError);
          return;
        }
      }
    } else {
      try {
        const sendResult = await this.sendTaskMessageWithPreview(
          groupChatId,
          message,
          nextAttachments,
          keyboard,
          topicId,
        );
        currentMessageId = sendResult.messageId;
        if (
          sendResult.messageId &&
          previousMessageId &&
          sendResult.messageId !== previousMessageId
        ) {
          const deleted = await this.deleteTaskMessageSafely(
            groupChatId,
            previousMessageId,
            previousTopicId,
            topicId,
          );
          if (deleted) {
            canPersistNewMessageId = true;
          }
        }
        messageResult = sendResult;
      } catch (error) {
        console.error('Не удалось отправить сообщение задачи', error);
        return;
      }
    }

    if (!messageResult) {
      return;
    }

    const previousFormatted = previousPlain
      ? formatTask(previousPlain as unknown as SharedTask, users)
      : null;

    const previousAttachments = previousPlain
      ? this.collectSendableAttachments(previousPlain, previousFormatted?.inlineImages)
      : { previewImage: null, extras: [], collageCandidates: [] };
    const previousExtrasRaw = previousAttachments.extras;
    const nextExtrasRaw = nextAttachments.extras;
    const previousPreviewUrls =
      previousAttachments.collageCandidates.length >= 2
        ? previousAttachments.collageCandidates.map((item) => item.url)
        : previousAttachments.previewImage?.url
          ? [previousAttachments.previewImage.url]
          : [];
    const previousPreviewSet = new Set(
      previousPreviewUrls.filter((value): value is string => !!value),
    );
    const previousExtras = previousPreviewSet.size
      ? previousExtrasRaw.filter(
          (attachment) =>
            attachment.kind !== 'image' || !previousPreviewSet.has(attachment.url),
        )
      : previousExtrasRaw;
    const nextPreviewUrls = messageResult.usedPreview
      ? messageResult.previewSourceUrls && messageResult.previewSourceUrls.length
        ? messageResult.previewSourceUrls
        : nextAttachments.previewImage?.url
          ? [nextAttachments.previewImage.url]
          : []
      : [];
    const nextPreviewSet = new Set(
      nextPreviewUrls.filter((value): value is string => !!value),
    );
    const nextExtras = nextPreviewSet.size
      ? nextExtrasRaw.filter(
          (attachment) =>
            attachment.kind !== 'image' || !nextPreviewSet.has(attachment.url),
        )
      : nextExtrasRaw;
    const previousAttachmentMessageIds = Array.isArray(
      previousPlain?.telegram_attachments_message_ids,
    )
      ? previousPlain!.telegram_attachments_message_ids.filter((value) =>
          typeof value === 'number' && Number.isFinite(value),
        )
      : [];

    const messageIdChanged = previousMessageId !== currentMessageId;
    const attachmentsChanged = !this.areNormalizedAttachmentsEqual(
      previousExtras,
      nextExtras,
    );

    let attachmentMessageIds = [...previousAttachmentMessageIds];
    let attachmentsListChanged = false;

    if (messageIdChanged && attachmentMessageIds.length) {
      await this.deleteAttachmentMessages(groupChatId, attachmentMessageIds);
      attachmentMessageIds = [];
      attachmentsListChanged = true;
    }

    if (!nextExtras.length) {
      if (attachmentMessageIds.length) {
        await this.deleteAttachmentMessages(groupChatId, attachmentMessageIds);
        attachmentMessageIds = [];
        attachmentsListChanged = true;
      }
    } else if (currentMessageId) {
      if (!attachmentMessageIds.length) {
        try {
          const ids = await this.sendTaskAttachments(
            groupChatId,
            nextExtras,
            topicId,
            currentMessageId,
            messageResult.cache,
          );
          if (ids.length) {
            attachmentMessageIds = ids;
            attachmentsListChanged = true;
          }
        } catch (error) {
          console.error('Не удалось отправить вложения задачи', error);
        }
      } else if (attachmentsChanged && !messageIdChanged) {
        try {
          const synced = await this.syncAttachmentMessages(
            groupChatId,
            previousExtras,
            nextExtras,
            attachmentMessageIds,
            topicId,
            currentMessageId,
            messageResult.cache,
          );
          if (synced === null) {
            throw new Error('sync failed');
          }
          if (!this.areMessageIdListsEqual(synced, attachmentMessageIds)) {
            attachmentsListChanged = true;
          }
          attachmentMessageIds = synced;
        } catch (error) {
          console.error('Не удалось обновить вложения задачи', error);
          try {
            await this.deleteAttachmentMessages(groupChatId, attachmentMessageIds);
          } catch (cleanupError) {
            console.error(
              'Не удалось удалить старые вложения задачи',
              cleanupError,
            );
          }
          attachmentMessageIds = [];
          try {
            const ids = await this.sendTaskAttachments(
              groupChatId,
              nextExtras,
              topicId,
              currentMessageId,
              messageResult.cache,
            );
            attachmentMessageIds = ids;
          } catch (sendError) {
            console.error('Не удалось отправить вложения задачи', sendError);
          }
          attachmentsListChanged = true;
        }
      }
    }

    await this.updateTaskStatusSummary(plain);

    const attachmentsShouldPersist =
      attachmentsListChanged ||
      !this.areMessageIdListsEqual(
        attachmentMessageIds,
        previousAttachmentMessageIds,
      );

    if (attachmentsShouldPersist && (!messageIdChanged || canPersistNewMessageId)) {
      updatesToSet.telegram_attachments_message_ids = attachmentMessageIds;
    }

    if (messageIdChanged && currentMessageId && canPersistNewMessageId) {
      updatesToSet.telegram_message_id = currentMessageId;
      messageIdGuard =
        typeof previousMessageId === 'number' ? previousMessageId : null;
    } else if (messageIdChanged && !canPersistNewMessageId) {
      console.warn(
        'Пропускаем сохранение нового telegram_message_id из-за ошибки удаления',
        { taskId },
      );
    }

    await this.updateTaskTelegramFields(
      taskId,
      updatesToSet,
      updatesToUnset,
      typeof messageIdGuard === 'undefined'
        ? undefined
        : { field: 'telegram_message_id', previous: messageIdGuard },
    );
  }

  private isMessageNotModifiedError(error: unknown): boolean {
    if (!error || typeof error !== 'object') return false;
    const record = error as Record<string, unknown>;
    const rawResponse = record.response;
    const response =
      rawResponse && typeof rawResponse === 'object'
        ? (rawResponse as { error_code?: number; description?: unknown })
        : null;
    const descriptionRaw =
      (response?.description ??
        (typeof record.description === 'string' ? record.description : null)) ??
      null;
    const description =
      typeof descriptionRaw === 'string' ? descriptionRaw.toLowerCase() : '';
    return (
      response?.error_code === 400 &&
      description.includes('message is not modified')
    );
  }

  private async notifyTaskCreated(task: TaskDocument, creatorId: number) {
    const docId =
      typeof task._id === 'object' && task._id !== null && 'toString' in task._id
        ? (task._id as { toString(): string }).toString()
        : String(task._id ?? '');
    const plain =
      typeof task.toObject === 'function'
        ? (task.toObject() as TaskDocument & Record<string, unknown>)
        : task;
    if (!docId) return;
    const recipients = this.collectNotificationTargets(plain, creatorId);
    const usersRaw = await getUsersMap(Array.from(recipients));
    const users = Object.fromEntries(
      Object.entries(usersRaw).map(([key, value]) => {
        const name = value.name ?? value.username ?? '';
        const username = value.username ?? '';
        return [Number(key), { name, username }];
      }),
    );
    const mainKeyboard = taskStatusKeyboard(docId);
    const formatted = formatTask(plain as unknown as SharedTask, users);
    const message = formatted.text;
    let groupMessageId: number | undefined;
    let statusMessageId: number | undefined;
    let messageLink: string | null = null;

    let attachmentMessageIds: number[] = [];
    if (groupChatId) {
      try {
        const topicId =
          typeof plain.telegram_topic_id === 'number'
            ? plain.telegram_topic_id
            : undefined;
        const media = this.collectSendableAttachments(
          plain,
          formatted.inlineImages,
        );
        const sendResult = await this.sendTaskMessageWithPreview(
          groupChatId,
          message,
          media,
          mainKeyboard,
          topicId,
        );
        groupMessageId = sendResult.messageId;
        messageLink = buildChatMessageLink(groupChatId, groupMessageId);
        const previewUrls = sendResult.usedPreview
          ? sendResult.previewSourceUrls && sendResult.previewSourceUrls.length
            ? sendResult.previewSourceUrls
            : media.previewImage?.url
              ? [media.previewImage.url]
              : []
          : [];
        const previewSet = new Set(
          previewUrls.filter((value): value is string => !!value),
        );
        const extras = previewSet.size
          ? media.extras.filter(
              (attachment) =>
                attachment.kind !== 'image' || !previewSet.has(attachment.url),
            )
          : media.extras;
        if (groupMessageId && extras.length) {
          try {
            attachmentMessageIds = await this.sendTaskAttachments(
              groupChatId,
              extras,
              topicId,
              groupMessageId,
              sendResult.cache,
            );
          } catch (error) {
            console.error('Не удалось отправить вложения задачи', error);
          }
        }
        const statusText = await buildActionMessage(
          plain,
          'создана',
          new Date(
            (plain as { createdAt?: string | Date }).createdAt ?? Date.now(),
          ),
          creatorId,
        );
        const statusOptions: SendMessageOptions = {
          link_preview_options: { is_disabled: true },
        };
        if (typeof topicId === 'number') {
          statusOptions.message_thread_id = topicId;
        }
        if (groupMessageId) {
          statusOptions.reply_parameters = { message_id: groupMessageId };
        }
        const statusMessage = await bot.telegram.sendMessage(
          groupChatId,
          statusText,
          statusOptions,
        );
        statusMessageId = statusMessage?.message_id;
      } catch (error) {
        console.error('Не удалось отправить уведомление в группу', error);
      }
    }

    const assignees = this.collectAssignees(plain);
    assignees.delete(creatorId);
    if (messageLink && assignees.size) {
      const identifier = getTaskIdentifier(plain);
      const dmText = `Вам назначена задача <a href="${messageLink}">${identifier}</a>`;
      const dmOptions: SendMessageOptions = {
        ...taskStatusKeyboard(docId),
        parse_mode: 'HTML',
        link_preview_options: { is_disabled: true },
      };
      await Promise.allSettled(
        Array.from(assignees).map((userId) =>
          bot.telegram
            .sendMessage(userId, dmText, dmOptions)
            .catch((error) => {
              console.error(
                `Не удалось отправить уведомление пользователю ${userId}`,
                error,
              );
            }),
        ),
      );
    }

    const updatePayload: Record<string, unknown> = {};
    if (groupMessageId) {
      updatePayload.telegram_message_id = groupMessageId;
    }
    if (statusMessageId) {
      updatePayload.telegram_history_message_id = statusMessageId;
    }
    if (attachmentMessageIds && attachmentMessageIds.length) {
      updatePayload.telegram_attachments_message_ids = attachmentMessageIds;
    }
    if (Object.keys(updatePayload).length) {
      try {
        await Task.findByIdAndUpdate(docId, updatePayload).exec();
      } catch (error) {
        console.error('Не удалось сохранить идентификаторы сообщений задачи', error);
      }
    }
  }

  list = async (req: RequestWithUser, res: Response) => {
    const { page, limit, ...filters } = req.query;
    let tasks: TaskEx[];
    let total = 0;
    if (['admin', 'manager'].includes(req.user!.role || '')) {
      const res = await this.service.get(
        filters,
        page ? Number(page) : undefined,
        limit ? Number(limit) : undefined,
      );
      tasks = res.tasks as unknown as TaskEx[];
      total = res.total;
    } else {
      tasks = (await this.service.mentioned(
        String(req.user!.id),
      )) as unknown as TaskEx[];
      total = tasks.length;
    }
    const ids = new Set<number>();
    tasks.forEach((t) => {
      (t.assignees || []).forEach((id: number) => ids.add(id));
      (t.controllers || []).forEach((id: number) => ids.add(id));
      if (t.created_by) ids.add(t.created_by);
      (t.history || []).forEach((h) => ids.add(h.changed_by));
    });
    const users = await getUsersMap(Array.from(ids));
    sendCached(req, res, { tasks, users, total });
  };

  detail = async (req: Request, res: Response) => {
    const task = (await this.service.getById(
      req.params.id,
    )) as unknown as TaskEx | null;
    if (!task) {
      sendProblem(req, res, {
        type: 'about:blank',
        title: 'Задача не найдена',
        status: 404,
        detail: 'Not Found',
      });
      return;
    }
    const ids = new Set<number>();
    (task.assignees || []).forEach((id: number) => ids.add(id));
    (task.controllers || []).forEach((id: number) => ids.add(id));
    if (task.created_by) ids.add(task.created_by);
    (task.history || []).forEach((h) => ids.add(h.changed_by));
    const users = await getUsersMap(Array.from(ids));
    res.json({ task, users });
  };

  create = [
    handleValidation,
    async (req: RequestWithUser, res: Response) => {
      const task = await this.service.create(
        req.body as Partial<TaskDocument>,
        req.user!.id as number,
      );
      await writeLog(
        `Создана задача ${task._id} пользователем ${req.user!.id}/${req.user!.username}`,
      );
      res.status(201).json(task);
      void this.notifyTaskCreated(task, req.user!.id as number).catch((error) => {
        console.error('Не удалось отправить уведомление о создании задачи', error);
      });
    },
  ];

  update = [
    handleValidation,
    async (req: RequestWithUser, res: Response) => {
      const previousRaw = await Task.findById(req.params.id);
      const previousTask = previousRaw
        ? ((typeof previousRaw.toObject === 'function'
            ? (previousRaw.toObject() as unknown)
            : (previousRaw as unknown)) as TaskWithMeta & Record<string, unknown>)
        : null;
      const task = await this.service.update(
        req.params.id,
        req.body as Partial<TaskDocument>,
        req.user!.id as number,
      );
      if (!task) {
        sendProblem(req, res, {
          type: 'about:blank',
          title: 'Задача не найдена',
          status: 404,
          detail: 'Not Found',
        });
        return;
      }
      await writeLog(
        `Обновлена задача ${req.params.id} пользователем ${req.user!.id}/${req.user!.username}`,
      );
      res.json(task);
      const docId =
        typeof task._id === 'object' && task._id !== null && 'toString' in task._id
          ? (task._id as { toString(): string }).toString()
          : String(task._id ?? '');
      if (docId) {
        void (async () => {
          await this.refreshStatusHistoryMessage(docId);
          try {
            await this.syncTelegramTaskMessage(docId, previousTask);
          } catch (error) {
            console.error('Не удалось синхронизировать сообщение задачи', error);
          }
        })();
      }
    },
  ];

  addTime = [
    handleValidation,
    async (req: RequestWithUser, res: Response) => {
      const { minutes } = req.body as { minutes: number };
      const task = await this.service.addTime(req.params.id, minutes);
      if (!task) {
        sendProblem(req, res, {
          type: 'about:blank',
          title: 'Задача не найдена',
          status: 404,
          detail: 'Not Found',
        });
        return;
      }
      await writeLog(
        `Время по задаче ${req.params.id} +${minutes} пользователем ${req.user!.id}/${req.user!.username}`,
      );
      res.json(task);
    },
  ];

  bulk = [
    handleValidation,
    async (req: RequestWithUser, res: Response) => {
      const { ids, status } = req.body as {
        ids: string[];
        status: TaskDocument['status'];
      };
      await this.service.bulk(ids, { status });
      await writeLog(
        `Массовое изменение статусов пользователем ${req.user!.id}/${req.user!.username}`,
      );
      res.json({ status: 'ok' });
    },
  ];

  mentioned = async (req: RequestWithUser, res: Response) => {
    const tasks = await this.service.mentioned(String(req.user!.id));
    res.json(tasks);
  };

  summary = async (req: Request, res: Response) => {
    res.json(await this.service.summary(req.query));
  };

  remove = async (req: RequestWithUser, res: Response) => {
    const task = await this.service.remove(req.params.id);
    if (!task) {
      sendProblem(req, res, {
        type: 'about:blank',
        title: 'Задача не найдена',
        status: 404,
        detail: 'Not Found',
      });
      return;
    }
    await writeLog(
      `Удалена задача ${req.params.id} пользователем ${req.user!.id}/${req.user!.username}`,
    );
    res.sendStatus(204);
  };
}<|MERGE_RESOLUTION|>--- conflicted
+++ resolved
@@ -681,7 +681,6 @@
     }
   }
 
-<<<<<<< HEAD
   private getCollageLayout(count: number): CollageLayout | null {
     if (count < 2) {
       return null;
@@ -775,8 +774,7 @@
     };
   }
 
-=======
->>>>>>> df604d08
+
   private async preparePreviewMedia(
     media: TaskMedia,
     cache: Map<string, LocalPhotoInfo | null>,
