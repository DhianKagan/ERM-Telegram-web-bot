--- conflicted
+++ resolved
@@ -21,10 +21,8 @@
 - В веб-интерфейсе форма учитывает `transport_type`, `payment_method` и `status`
 - Добавлены справочники значений. Запросы `/api/defaults/:name` и `/api/transports`
   позволяют получать и редактировать списки по умолчанию
-<<<<<<< HEAD
 - Для этих запросов действует ограничение частоты и строгая валидация
-=======
->>>>>>> 58eb744c
+
 
 ## Быстрый старт
 1. Клонируйте репозиторий и создайте `.env` на основе `.env.example`:
