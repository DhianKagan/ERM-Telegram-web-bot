--- conflicted
+++ resolved
@@ -101,7 +101,7 @@
 });
 
 test('подтверждённый запрос обходит лимитер auth', async () => {
-<<<<<<< HEAD
+
   await new Promise((resolve) => setTimeout(resolve, 250));
   for (let i = 0; i < 2; i++) {
     const res = await request(app)
@@ -116,22 +116,7 @@
 
   const confirmed = await request(app)
     .post('/api/v1/auth/send_code')
-=======
-  delete process.env.CAPTCHA_TOKEN;
-  for (let i = 0; i < 2; i++) {
-    const r = await request(app)
-      .post('/api/v1/auth/send_code')
-      .send({ telegramId: 2 });
-    expect(r.status).toBe(200);
-  }
-  const limited = await request(app)
-    .post('/api/v1/auth/send_code')
-    .send({ telegramId: 2 });
-  expect(limited.status).toBe(429);
-  const confirmed = await request(app)
-    .post('/api/v1/auth/send_code')
-    .set('X-Confirmed-Action', 'true')
->>>>>>> 8bde1201
+
     .send({ telegramId: 2 });
   expect(confirmed.status).toBe(200);
 });
