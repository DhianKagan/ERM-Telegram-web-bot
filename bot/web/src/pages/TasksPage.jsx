--- conflicted
+++ resolved
@@ -21,7 +21,7 @@
   }
 
   const load = React.useCallback(() => {
-<<<<<<< HEAD
+
     fetch("/api/tasks", {
       headers: {
         Authorization: localStorage.token ? `Bearer ${localStorage.token}` : "",
@@ -37,7 +37,7 @@
       .then((r) => (r.ok ? r.json() : { count: 0, time: 0 }))
       .then(setKpi);
   }, []);
-=======
+
     fetch('/api/tasks', { headers: { Authorization: localStorage.token ? `Bearer ${localStorage.token}` : '' } })
       .then(handleAuth)
       .then(r => (r && r.ok) ? r.json() : [])
@@ -47,7 +47,7 @@
       .then(r => (r && r.ok) ? r.json() : { count:0, time:0 })
       .then(setKpi)
   }, [])
->>>>>>> 582e8175
+
 
   React.useEffect(load, []);
 
