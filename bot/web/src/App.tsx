--- conflicted
+++ resolved
@@ -21,10 +21,7 @@
 import { ThemeProvider } from "./context/ThemeContext";
 import { AuthProvider } from "./context/AuthContext";
 import { ToastProvider } from "./context/ToastContext";
-<<<<<<< HEAD
 import Toasts from "./components/Toasts";
-=======
->>>>>>> 83e62e79
 import ProtectedRoute from "./components/ProtectedRoute";
 import Login from "./pages/Login";
 import Register from "./pages/Register";
@@ -33,20 +30,14 @@
   return (
     <AuthProvider>
       <ThemeProvider>
-<<<<<<< HEAD
+
         <ToastProvider>
           <SidebarProvider>
             <Router>
               <Sidebar />
               <Header />
               <Toasts />
-=======
-        <SidebarProvider>
-          <ToastProvider>
-            <Router>
-              <Sidebar />
-              <Header />
->>>>>>> 83e62e79
+
               <main className="mt-12 p-4 md:ml-52">
                 <Routes>
                   <Route path="/login" element={<Login />} />
@@ -127,13 +118,9 @@
                 </Routes>
               </main>
             </Router>
-<<<<<<< HEAD
+
           </SidebarProvider>
         </ToastProvider>
-=======
-          </ToastProvider>
-        </SidebarProvider>
->>>>>>> 83e62e79
       </ThemeProvider>
     </AuthProvider>
   );
