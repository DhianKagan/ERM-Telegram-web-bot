--- conflicted
+++ resolved
@@ -363,9 +363,5 @@
 - Переведены на TypeScript сервис, контроллер и роут карт
 - Расширена проверка коротких ссылок Google Maps: DNS-разрешение и фильтрация приватных IP защищают от SSRF
 - API, middleware и swagger переписаны на TypeScript, исходные `.js` удалены
-<<<<<<< HEAD
 - Middleware `checkRole`, `taskAccess`, сервис `auth` веб-клиента и файл бота `bot` переписаны на TypeScript
 - Типизация сервиса `auth` веб-клиента исправлена: вместо `RequestInit` используется локальный интерфейс `FetchOptions`
-=======
-- Middleware `checkRole`, `taskAccess`, сервис `auth` веб-клиента и файл бота `bot` переписаны на TypeScript
->>>>>>> 9d900ae8
