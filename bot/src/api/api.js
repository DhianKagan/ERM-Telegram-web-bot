// HTTP API и мини-приложение. Модули: express, express-rate-limit,
// сервисы и middleware. Используются tasksRateLimiter, loginRateLimiter и
// spaRateLimiter для ограничения /{*splat}. Есть маршрут /health для проверки
// статуса.
const config = require('../config')
const express = require('express')
const rateLimit = require('express-rate-limit')
const helmet = require('helmet')
const cors = require('cors')
const { body, validationResult } = require('express-validator')
const path = require('path')
const fs = require('fs')
const { execSync } = require('child_process')
const { swaggerUi, specs } = require('./swagger')
const tasksRouter = require('../routes/tasks')
const authUserRouter = require('../routes/authUser')
const { createTask, listUserTasks, listAllTasks, updateTaskStatus,
  createGroup, listGroups, createUser, listUsers, updateTask,
  createRole, listRoles, writeLog, listLogs } = require('../services/service')
const { verifyToken, asyncHandler, errorHandler } = require('./middleware')
const { generateToken } = require('../auth/auth')

const validate = validations => [
  ...validations,
  (req, res, next) => {
    const errors = validationResult(req)
    if (errors.isEmpty()) return next()
    res.status(400).json({ errors: errors.array() })
  }
]

;(async () => {
  // подключение моделей и базы данных
  require('../db/model')
  const app = express()
  // при отсутствии статических файлов выполняем сборку мини-приложения
  const root = path.join(__dirname, '../..')
  const pub = path.join(root, 'public')
  if (fs.readdirSync(pub).length <= 1) {
    console.log('Сборка интерфейса...')
    execSync('npm run build-client', { cwd: root, stdio: 'inherit' })
  }
  // доверяем только первому прокси, чтобы получать корректный IP
  // и не допустить обход rate limit по X-Forwarded-For
  app.set('trust proxy', 1)
  app.use(express.json())
  app.use(helmet())
  app.use(cors())
  app.use('/api-docs', swaggerUi.serve, swaggerUi.setup(specs))

  // простая проверка работоспособности контейнера
  app.get('/health', (_req, res) => res.json({ status: 'ok' }))

  // лимит запросов к задачам: 100 за 15 минут
  const tasksRateLimiter = rateLimit({
    windowMs: 15 * 60 * 1000,
    max: 100,
    message: { error: 'Too many requests, please try again later.' }
  })
  // лимит запросов к группам и пользователям: 100 за 15 минут
  const groupsRateLimiter = rateLimit({
    windowMs: 15 * 60 * 1000,
    max: 100,
    message: { error: 'Too many requests, please try again later.' }
  })
  const usersRateLimiter = rateLimit({
    windowMs: 15 * 60 * 1000,
    max: 100,
    message: { error: 'Too many requests, please try again later.' }
  })
  const rolesRateLimiter = rateLimit({
    windowMs: 15 * 60 * 1000,
    max: 50,
    message: { error: 'Too many requests, please try again later.' }
  })
  const logsRateLimiter = rateLimit({
    windowMs: 15 * 60 * 1000,
    max: 100,
    message: { error: 'Too many requests, please try again later.' }
  })
  const taskStatusRateLimiter = rateLimit({
    windowMs: 15 * 60 * 1000,
    max: 50,
    message: { error: 'Too many requests, please try again later.' }
  })
  // лимит попыток входа: 10 за 15 минут
  const loginRateLimiter = rateLimit({
    windowMs: 15 * 60 * 1000,
    max: 10,
    message: { error: 'Too many login attempts, please try later.' }
  })
  // ограничение обращений к SPA: 50 в минуту
  const spaRateLimiter = rateLimit({
    windowMs: 60 * 1000,
    max: 50,
    standardHeaders: true,
    legacyHeaders: false,
    message: { error: 'Too many requests, please try again later.' }
  })
  app.use(express.static(path.join(__dirname, '../../public')))

  app.post('/auth/login', loginRateLimiter,
    validate([
      body('email').isString().notEmpty(),
      body('password').notEmpty()
    ]),
    asyncHandler(async (req, res) => {
    const { email, password } = req.body
    if (!config.adminEmail || !config.adminPassword) {
      return res.status(500).json({ error: 'Credentials not set' })
    }
    if (email !== config.adminEmail || password !== config.adminPassword) {
      return res.status(401).json({ error: 'Invalid credentials' })
    }
    const token = generateToken({ id: 0, username: email, isAdmin: true })
    res.json({ token, role: 'admin', name: 'Администратор' })
  }))


  /**
   * @swagger
   * /tasks:
   *   get:
   *     summary: Получить список задач
   *     security:
   *       - bearerAuth: []
   */
  app.get('/tasks', tasksRateLimiter, verifyToken, asyncHandler(async (req, res) => {
    const tasks = req.query.userId ? await listUserTasks(req.query.userId) : await listAllTasks()
    res.json(tasks)
  }))

  app.post('/tasks', verifyToken,
    validate([
      body('description').isString().notEmpty(),
      body('dueDate').optional().isISO8601().custom(d => new Date(d) > new Date()),
      body('priority').optional().isIn(['low', 'medium', 'high']),
      body('groupId').optional().isMongoId(),
      body('userId').optional().isInt()
    ]),
    asyncHandler(async (req, res) => {
    const { description, dueDate, priority, groupId, userId } = req.body
    const task = await createTask(description, dueDate, priority, groupId, userId)
    await writeLog(`Создана задача ${task._id}`)
    res.json(task)
  }))

  app.put('/tasks/:id', verifyToken, asyncHandler(async (req, res) => {
    await updateTask(req.params.id, req.body)
    res.json({ status: 'ok' })
  }))

<<<<<<< HEAD
  app.get('/api/groups', groupsRateLimiter, verifyToken, asyncHandler(async (_req, res) => {
    res.json(await listGroups())
  }))
  app.post('/api/groups', groupsRateLimiter, verifyToken,
=======
  app.get('/api/groups', verifyToken, asyncHandler(async (_req, res) => {
    res.json(await listGroups())
  }))
  app.post('/api/groups', verifyToken,
>>>>>>> f435d5e0
    validate([body('name').isString().notEmpty()]),
    asyncHandler(async (req, res) => {
    const group = await createGroup(req.body.name)
    res.json(group)
  }))

<<<<<<< HEAD
  app.get('/api/users', usersRateLimiter, verifyToken, asyncHandler(async (_req, res) => {
    res.json(await listUsers())
  }))
  app.post('/api/users', usersRateLimiter, verifyToken,
=======
  app.get('/api/users', verifyToken, asyncHandler(async (_req, res) => {
    res.json(await listUsers())
  }))
  app.post('/api/users', verifyToken,
>>>>>>> f435d5e0
    validate([
      body('id').isInt(),
      body('username').isString().notEmpty()
    ]),
    asyncHandler(async (req, res) => {
    const user = await createUser(req.body.id, req.body.username)
    res.json(user)
  }))

  /**
   * @swagger
   * /api/roles:
   *   get:
   *     summary: Список ролей
   *     security:
   *       - bearerAuth: []
   */
<<<<<<< HEAD
  app.get('/api/roles', rolesRateLimiter, verifyToken, asyncHandler(async (_req, res) => {
=======
  app.get('/api/roles', verifyToken, asyncHandler(async (_req, res) => {
>>>>>>> f435d5e0
    res.json(await listRoles())
  }))
  /**
   * @swagger
   * /api/roles:
   *   post:
   *     summary: Создать роль
   *     security:
   *       - bearerAuth: []
   */
<<<<<<< HEAD
  app.post('/api/roles', rolesRateLimiter, verifyToken,
=======
  app.post('/api/roles', verifyToken,
>>>>>>> f435d5e0
    validate([body('name').isString().notEmpty()]),
    asyncHandler(async (req, res) => {
    const role = await createRole(req.body.name)
    res.json(role)
  }))

  /**
   * @swagger
   * /api/logs:
   *   get:
   *     summary: Получить последние логи
   *     security:
   *       - bearerAuth: []
   */
<<<<<<< HEAD
  app.get('/api/logs', logsRateLimiter, verifyToken, asyncHandler(async (_req, res) => {
    res.json(await listLogs())
  }))

  app.post('/api/tasks/:id/status', taskStatusRateLimiter, verifyToken,
=======
  app.get('/api/logs', verifyToken, asyncHandler(async (_req, res) => {
    res.json(await listLogs())
  }))

  app.post('/api/tasks/:id/status', verifyToken,
>>>>>>> f435d5e0
    validate([body('status').isIn(['pending', 'in-progress', 'completed'])]),
    asyncHandler(async (req, res) => {
      await updateTaskStatus(req.params.id, req.body.status)
      await writeLog(`Статус задачи ${req.params.id} -> ${req.body.status}`)
      res.json({ status: 'ok' })
    }))

  // авторизация пользователей и личный кабинет
  app.use('/api/auth', authUserRouter)
  // новые REST маршруты для расширенной работы с задачами
  app.use('/api/tasks', tasksRouter)

  // SPA fallback: Express 5 требует имя wildcard-параметра
  // поэтому используем "/{*splat}" вместо устаревшего "*"
  app.get('/{*splat}', spaRateLimiter, (_req, res) => {
    res.sendFile(path.join(pub, 'index.html'))
  })

  app.use(errorHandler)

  const port = config.port
  app.listen(port, () => console.log(`API on port ${port}`))
})()<|MERGE_RESOLUTION|>--- conflicted
+++ resolved
@@ -150,34 +150,21 @@
     res.json({ status: 'ok' })
   }))
 
-<<<<<<< HEAD
+
   app.get('/api/groups', groupsRateLimiter, verifyToken, asyncHandler(async (_req, res) => {
     res.json(await listGroups())
   }))
   app.post('/api/groups', groupsRateLimiter, verifyToken,
-=======
-  app.get('/api/groups', verifyToken, asyncHandler(async (_req, res) => {
-    res.json(await listGroups())
-  }))
-  app.post('/api/groups', verifyToken,
->>>>>>> f435d5e0
     validate([body('name').isString().notEmpty()]),
     asyncHandler(async (req, res) => {
     const group = await createGroup(req.body.name)
     res.json(group)
   }))
 
-<<<<<<< HEAD
   app.get('/api/users', usersRateLimiter, verifyToken, asyncHandler(async (_req, res) => {
     res.json(await listUsers())
   }))
   app.post('/api/users', usersRateLimiter, verifyToken,
-=======
-  app.get('/api/users', verifyToken, asyncHandler(async (_req, res) => {
-    res.json(await listUsers())
-  }))
-  app.post('/api/users', verifyToken,
->>>>>>> f435d5e0
     validate([
       body('id').isInt(),
       body('username').isString().notEmpty()
@@ -195,11 +182,9 @@
    *     security:
    *       - bearerAuth: []
    */
-<<<<<<< HEAD
+
   app.get('/api/roles', rolesRateLimiter, verifyToken, asyncHandler(async (_req, res) => {
-=======
-  app.get('/api/roles', verifyToken, asyncHandler(async (_req, res) => {
->>>>>>> f435d5e0
+
     res.json(await listRoles())
   }))
   /**
@@ -210,11 +195,9 @@
    *     security:
    *       - bearerAuth: []
    */
-<<<<<<< HEAD
+
   app.post('/api/roles', rolesRateLimiter, verifyToken,
-=======
-  app.post('/api/roles', verifyToken,
->>>>>>> f435d5e0
+
     validate([body('name').isString().notEmpty()]),
     asyncHandler(async (req, res) => {
     const role = await createRole(req.body.name)
@@ -229,19 +212,13 @@
    *     security:
    *       - bearerAuth: []
    */
-<<<<<<< HEAD
+
   app.get('/api/logs', logsRateLimiter, verifyToken, asyncHandler(async (_req, res) => {
     res.json(await listLogs())
   }))
 
   app.post('/api/tasks/:id/status', taskStatusRateLimiter, verifyToken,
-=======
-  app.get('/api/logs', verifyToken, asyncHandler(async (_req, res) => {
-    res.json(await listLogs())
-  }))
-
-  app.post('/api/tasks/:id/status', verifyToken,
->>>>>>> f435d5e0
+
     validate([body('status').isIn(['pending', 'in-progress', 'completed'])]),
     asyncHandler(async (req, res) => {
       await updateTaskStatus(req.params.id, req.body.status)
