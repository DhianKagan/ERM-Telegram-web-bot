--- conflicted
+++ resolved
@@ -11,11 +11,9 @@
     "format": "prettier --write \"src/**/*.{js,jsx,ts,tsx}\""
   },
   "dependencies": {
-<<<<<<< HEAD
+
     "chart.js": "^4.5.0",
-=======
-    "@heroicons/react": "^2.1.1",
->>>>>>> fd994b6b
+
     "react": "^19.1.0",
     "react-chartjs-2": "^5.3.0",
     "react-dom": "^19.1.0",
