--- conflicted
+++ resolved
@@ -1292,7 +1292,7 @@
     userPage * limit,
   );
 
-<<<<<<< HEAD
+
   const employeeRows = useMemo<EmployeeRow[]>(
     () =>
       paginatedUsers.map((user) => {
@@ -1346,170 +1346,7 @@
       positionMap,
     ],
   );
-=======
-  const employeeDetails = useMemo(() => {
-    const byId = new Map<string, Partial<EmployeeRow>>();
-    const byUsername = new Map<string, Partial<EmployeeRow>>();
-    items
-      .filter((item) => item.type === "employees")
-      .forEach((item) => {
-        const parsed = parseEmployeeValue(item.value);
-        const { telegram_id: parsedTelegramId, ...rest } = parsed;
-        const detail: Partial<EmployeeRow> = { ...rest };
-        if (!detail.name && item.name.trim()) {
-          detail.name = item.name.trim();
-        }
-        if (item.meta) {
-          const meta = item.meta;
-          const assignMeta = (
-            key: keyof EmployeeRow,
-            raw?: string,
-          ) => {
-            if (detail[key]) return;
-            if (typeof raw !== "string") return;
-            const trimmed = raw.trim();
-            if (!trimmed) return;
-            detail[key] = trimmed as unknown as EmployeeRow[typeof key];
-          };
-          assignMeta("departmentId", meta.departmentId);
-          assignMeta("divisionId", meta.divisionId);
-          assignMeta("positionId", meta.positionId);
-        }
-        if (parsedTelegramId) {
-          byId.set(String(parsedTelegramId), detail);
-        }
-        const login =
-          typeof detail.telegram_username === "string"
-            ? detail.telegram_username.trim().toLowerCase()
-            : typeof detail.username === "string"
-              ? detail.username.trim().toLowerCase()
-              : "";
-        if (login) {
-          byUsername.set(login, detail);
-        }
-      });
-    return { byId, byUsername };
-  }, [items]);
-
-  const employeeRows = useMemo<EmployeeRow[]>(() => {
-    const pickString = (value?: string | null, fallback?: string | null) => {
-      if (typeof value === "string") {
-        const trimmed = value.trim();
-        if (trimmed) return trimmed;
-      }
-      if (typeof fallback === "string") {
-        const trimmed = fallback.trim();
-        if (trimmed) return trimmed;
-      }
-      return undefined;
-    };
-    const pickNumber = (value?: number | null, fallback?: number | null) => {
-      if (typeof value === "number" && Number.isFinite(value)) return value;
-      if (typeof fallback === "number" && Number.isFinite(fallback)) return fallback;
-      return undefined;
-    };
-
-    return paginatedUsers.map((user) => {
-      const idKey =
-        user.telegram_id !== undefined && user.telegram_id !== null
-          ? String(user.telegram_id)
-          : undefined;
-      const usernameKey = pickString(
-        user.telegram_username,
-        user.username,
-      )?.toLowerCase();
-      const detail =
-        (idKey ? employeeDetails.byId.get(idKey) : undefined) ||
-        (usernameKey ? employeeDetails.byUsername.get(usernameKey) : undefined);
-
-      const resolvedTelegramId = pickNumber(user.telegram_id, detail?.telegram_id);
-      const resolvedUsername = pickString(user.username, detail?.username);
-      const resolvedTelegramUsername = pickString(
-        user.telegram_username,
-        detail?.telegram_username ?? detail?.username,
-      );
-      const resolvedName = pickString(user.name, detail?.name) ?? "";
-      const resolvedPhone = pickString(user.phone, detail?.phone) ?? "";
-      const resolvedMobNumber = pickString(user.mobNumber, detail?.mobNumber) ?? "";
-      const resolvedEmail = pickString(user.email, detail?.email) ?? "";
-      const resolvedRole = pickString(user.role, detail?.role);
-      const resolvedAccess = pickNumber(user.access, detail?.access);
-
-      const rawRoleId = pickString(user.roleId, detail?.roleId) ?? "";
-      const rawDepartmentId = pickString(user.departmentId, detail?.departmentId) ?? "";
-      const rawDivisionId = pickString(user.divisionId, detail?.divisionId) ?? "";
-      const rawPositionId = pickString(user.positionId, detail?.positionId) ?? "";
-
-      const fallbackRoleName = pickString(user.roleName, detail?.roleName);
-      const fallbackDepartmentName = pickString(
-        user.departmentName,
-        detail?.departmentName,
-      );
-      const fallbackDivisionName = pickString(
-        user.divisionName,
-        detail?.divisionName,
-      );
-      const fallbackPositionName = pickString(
-        user.positionName,
-        detail?.positionName,
-      );
-
-      const roleNameFromMap = resolveReferenceName(
-        roleMap,
-        rawRoleId,
-        fallbackRoleName,
-      );
-      const departmentName = resolveReferenceName(
-        departmentMap,
-        rawDepartmentId,
-        fallbackDepartmentName,
-      );
-      const divisionName = resolveReferenceName(
-        divisionMap,
-        rawDivisionId,
-        fallbackDivisionName,
-      );
-      const positionName = resolveReferenceName(
-        positionMap,
-        rawPositionId,
-        fallbackPositionName,
-      );
-
-      const roleLabel =
-        roleNameFromMap || (resolvedRole ? formatRoleName(resolvedRole) : "");
-
-      return {
-        ...user,
-        telegram_id: resolvedTelegramId,
-        username:
-          resolvedUsername ??
-          (resolvedTelegramId !== undefined ? String(resolvedTelegramId) : ""),
-        telegram_username: resolvedTelegramUsername,
-        name: resolvedName,
-        phone: resolvedPhone,
-        mobNumber: resolvedMobNumber,
-        email: resolvedEmail,
-        role: resolvedRole ?? user.role,
-        access: resolvedAccess ?? user.access,
-        roleId: rawRoleId,
-        departmentId: rawDepartmentId,
-        divisionId: rawDivisionId,
-        positionId: rawPositionId,
-        roleName: roleLabel,
-        departmentName,
-        divisionName,
-        positionName,
-      };
-    });
-  }, [
-    paginatedUsers,
-    employeeDetails,
-    roleMap,
-    departmentMap,
-    divisionMap,
-    positionMap,
-  ]);
->>>>>>> 9bec2b09
+
   const selectedEmployee = useMemo(
     () =>
       selectedEmployeeId
