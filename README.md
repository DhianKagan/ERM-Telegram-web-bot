--- conflicted
+++ resolved
@@ -34,11 +34,7 @@
 - Типизация сервиса `auth` веб-клиента исправлена: вместо `RequestInit` используется локальный интерфейс `FetchOptions`.
 - Исправлена ошибка линтера: `authFetch` типизирует параметры без глобального `RequestInit`.
 - Все сервисы переписаны на TypeScript и снабжены интерфейсами.
-<<<<<<< HEAD
-- Сервис задач использует типизированный репозиторий, фильтры экспортированы из `db/queries.ts`.
-=======
 - Сервисы `LogsService` и `UsersService` используют интерфейсы репозитория, исключая `any`.
->>>>>>> af3eab5d
 - Общий тип `RequestWithUser` используется во всех контроллерах и middleware без `any`.
 - Значение `username` в токене по умолчанию пустое, что устраняет ошибку сборки.
 - Dockerfile копирует каталог `dist` в образ, чтобы pm2 нашёл собранный сервер.
