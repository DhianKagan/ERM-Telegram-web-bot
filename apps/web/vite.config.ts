--- conflicted
+++ resolved
@@ -37,7 +37,6 @@
 }
 
 // https://vite.dev/config/
-<<<<<<< HEAD
 export default defineConfig(() => {
   const isCi = Boolean(process.env.CI);
   return {
@@ -61,40 +60,7 @@
       },
       // Устранение дублирования React в пакете
       dedupe: ["react", "react-dom", "use-sync-external-store"],
-=======
-export default defineConfig(() => ({
-  plugins: [
-    react(),
-    sri(),
-    process.env.ANALYZE
-      ? visualizer({
-          filename: "bundle-report.html",
-          template: "treemap",
-          gzipSize: true,
-          brotliSize: true,
-        })
-      : undefined,
-    preserveIndexHtml(),
-  ].filter(Boolean),
-  resolve: {
-    alias: {
-      "@": resolve(__dirname, "src"),
-      shared: resolve(__dirname, "../../packages/shared/src"),
-    },
-    // Устранение дублирования React в пакете
-    dedupe: ["react", "react-dom", "use-sync-external-store"],
-  },
-  build: {
-    emptyOutDir: true,
-    outDir: "../api/public",
-    manifest: true,
-    // Временные настройки для отладки
-    sourcemap: true,
-    minify: false,
-    chunkSizeWarningLimit: 1500,
-    commonjsOptions: {
-      include: [/shared/, /node_modules/],
->>>>>>> 8746576a
+
     },
     build: {
       emptyOutDir: true,
