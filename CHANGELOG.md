<!-- Назначение файла: список основных изменений. -->

# История изменений

## [Новый]

- Проект объединяет код бота и клиента в каталоге `bot`.
- Для запуска используется Docker Compose и переменный файл `.env`.
- README, ROADMAP и AGENTS упрощены и содержат только важные инструкции.
- Все тесты выполняются через Jest и ESLint.
- По умолчанию `.env.example` использует локальную MongoDB на 27017.
- В документацию добавлено требование MongoDB-хоста для GitHub Actions или запуск Railway CLI.
- Файл `.env` удалён из репозитория; создавайте его локально из `.env.example`.
- В README добавлена секция о проверке подключения к MongoDB скриптом `check_mongo.cjs`.
- В README описан запуск `npm --prefix bot run check:mongo` для проверки MongoDB.
- В ROADMAP уточнена задача по созданию инструкции проверки базы.
- Добавлен скрипт `setup_and_test.sh` для автоматической установки зависимостей и запуска тестов.
- Workflow CI теперь использует этот скрипт для подготовки окружения перед тестами.
- В `check_mongo.cjs` реализована повторная попытка подключения с `authSource=admin` при ошибке аутентификации.
- Docker Compose теперь поднимает MongoDB с логином `admin` и паролем `admin`;
  `.env.example` обновлён соответствующим URL.
- В README пояснена переменная `BOT_API_URL` и приведён пример запуска
  локального telegram-bot-api.
- Добавлен раздел о подготовке TDWeb перед сборкой клиента и пример запуска
  `scripts/setup_tdweb.sh`.
- Скрипт `create_env_from_exports.sh` теперь экранирует значения переменных, что позволяет использовать специальные символы.
- Добавлен краткий абзац о назначении `BOT_API_URL` и локальном сервере telegram-bot-api.
<<<<<<< HEAD
- В `docker-compose.yml` для MongoDB прописан `healthcheck`, чтобы бот запускался только после готовности базы.
=======
- В «Быстром старте» README добавлен пункт с командой `docker compose down` и кратким объяснением.

>>>>>>> 502b4fd4
<|MERGE_RESOLUTION|>--- conflicted
+++ resolved
@@ -25,9 +25,6 @@
   `scripts/setup_tdweb.sh`.
 - Скрипт `create_env_from_exports.sh` теперь экранирует значения переменных, что позволяет использовать специальные символы.
 - Добавлен краткий абзац о назначении `BOT_API_URL` и локальном сервере telegram-bot-api.
-<<<<<<< HEAD
 - В `docker-compose.yml` для MongoDB прописан `healthcheck`, чтобы бот запускался только после готовности базы.
-=======
 - В «Быстром старте» README добавлен пункт с командой `docker compose down` и кратким объяснением.
 
->>>>>>> 502b4fd4
