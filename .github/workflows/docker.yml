--- conflicted
+++ resolved
@@ -11,7 +11,7 @@
     runs-on: ubuntu-latest
     steps:
       - uses: actions/checkout@v3
-<<<<<<< HEAD
+
       - name: Создание .env
         run: |
           cat <<EOF > .env
@@ -27,10 +27,7 @@
           ADMIN_EMAIL=${{ secrets.ADMIN_EMAIL }}
           ADMIN_PASSWORD=${{ secrets.ADMIN_PASSWORD }}
           EOF
-=======
-      - name: Подготовка переменных окружения
-        run: cp .env.example .env
->>>>>>> 586ec9dc
+
       - name: Проверка docker-compose.yml
         run: docker compose config
       - name: Сборка образов
