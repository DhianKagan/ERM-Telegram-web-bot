--- conflicted
+++ resolved
@@ -24,7 +24,7 @@
   labelNames: ['name', 'key'],
 });
 
-<<<<<<< HEAD
+
 function extractTelegramId(value: unknown): string | undefined {
   if (typeof value === 'number' && Number.isFinite(value)) {
     return String(value);
@@ -66,18 +66,6 @@
 
   return undefined;
 }
-=======
-const confirmedTokens = new Set(['1', 'true', 'yes']);
-
-const isConfirmedValue = (value: string) =>
-  confirmedTokens.has(value.trim().toLowerCase());
-
-const hasConfirmedHeader = (value?: string | string[]) => {
-  if (!value) return false;
-  if (Array.isArray(value)) return value.some((item) => isConfirmedValue(item));
-  return isConfirmedValue(value);
-};
->>>>>>> 8bde1201
 
 export default function createRateLimiter({
   windowMs,
