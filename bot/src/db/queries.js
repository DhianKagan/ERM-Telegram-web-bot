--- conflicted
+++ resolved
@@ -186,16 +186,12 @@
 }
 
 async function setDefaultValues(name, values) {
-<<<<<<< HEAD
+
   const sanitized = values.map(v => (typeof v === 'string' ? v : String(v)))
   return DefaultValue.findOneAndUpdate(
     { name },
     { $set: { values: sanitized } },
-=======
-  return DefaultValue.findOneAndUpdate(
-    { name },
-    { values },
->>>>>>> 58eb744c
+
     { upsert: true, new: true }
   )
 }
@@ -209,11 +205,9 @@
 }
 
 async function updateTransport(id, data) {
-<<<<<<< HEAD
+
   return Transport.findByIdAndUpdate(id, { $set: data }, { new: true })
-=======
-  return Transport.findByIdAndUpdate(id, data, { new: true })
->>>>>>> 58eb744c
+
 }
 
 async function deleteTransport(id) {
