// Страница списка задач
import React from "react";
import { useToast } from "../context/ToastContext";
import Spinner from "../components/Spinner";
import SkeletonCard from "../components/SkeletonCard";
import Pagination from "../components/Pagination";
import Breadcrumbs from "../components/Breadcrumbs";

interface Task {
  _id: string;
  task_description: string;
}

export default function Tasks() {
  const [tasks, setTasks] = React.useState<Task[]>([]);
  const [text, setText] = React.useState("");
<<<<<<< HEAD
  const { addToast } = useToast();
=======
>>>>>>> 83e62e79
  const [loading, setLoading] = React.useState(true);
  const [posting, setPosting] = React.useState(false);
  const [page, setPage] = React.useState(1);
  const perPage = 10;
<<<<<<< HEAD
=======
  const { addToast } = useToast();
>>>>>>> 83e62e79

  React.useEffect(() => {
    fetch("/tasks", {
      headers: {
        Authorization: localStorage.token ? `Bearer ${localStorage.token}` : "",
      },
    })
      .then((r) => (r.ok ? r.json() : []))
      .then((data) => {
        setTasks(data);
        setLoading(false);
      });
  }, []);

  const add = async (e: React.FormEvent) => {
    e.preventDefault();
    setPosting(true);
    const res = await fetch("/tasks", {
      method: "POST",
      headers: {
        "Content-Type": "application/json",
        Authorization: localStorage.token ? `Bearer ${localStorage.token}` : "",
      },
      body: JSON.stringify({ description: text }),
    });
    if (res.ok) {
      setText("");
      addToast("Задача создана");
      setTasks(await res.json().then((t) => [...tasks, t]));
    }
    setPosting(false);
  };

  const totalPages = Math.ceil(tasks.length / perPage);

  return (
    <div className="space-y-6">
      <Breadcrumbs
        items={[
          { label: "Dashboard", href: "/dashboard" },
          { label: "Задачи" },
        ]}
      />
      <h2 className="text-xl font-semibold">Задачи</h2>
      <form onSubmit={add} className="flex gap-2">
        <input
          value={text}
          onChange={(e) => setText(e.target.value)}
          required
          className="focus:border-brand-500 h-10 flex-1 rounded-lg border border-gray-300 bg-gray-100 px-3 text-sm placeholder-gray-500 focus:outline-none dark:border-gray-700 dark:bg-gray-800 dark:text-gray-100"
          placeholder="Описание"
        />
        <button
          type="submit"
          className="btn btn-blue flex items-center justify-center"
        >
          {posting ? <Spinner /> : "Создать"}
        </button>
      </form>
      {loading ? (
        <SkeletonCard />
      ) : (
        <>
          <ul className="space-y-2">
            {tasks.slice((page - 1) * 10, page * 10).map((t) => (
              <li
                key={t._id}
                className="rounded-lg border border-gray-200 bg-white p-3 shadow-sm dark:border-gray-700 dark:bg-gray-800"
              >
                {t.task_description}
              </li>
            ))}
          </ul>
          {totalPages > 1 && (
            <Pagination total={totalPages} page={page} onChange={setPage} />
          )}
        </>
      )}
    </div>
  );
}<|MERGE_RESOLUTION|>--- conflicted
+++ resolved
@@ -14,18 +14,11 @@
 export default function Tasks() {
   const [tasks, setTasks] = React.useState<Task[]>([]);
   const [text, setText] = React.useState("");
-<<<<<<< HEAD
-  const { addToast } = useToast();
-=======
->>>>>>> 83e62e79
   const [loading, setLoading] = React.useState(true);
   const [posting, setPosting] = React.useState(false);
   const [page, setPage] = React.useState(1);
   const perPage = 10;
-<<<<<<< HEAD
-=======
-  const { addToast } = useToast();
->>>>>>> 83e62e79
+
 
   React.useEffect(() => {
     fetch("/tasks", {
