--- conflicted
+++ resolved
@@ -227,7 +227,7 @@
     res.json(await listLogs())
   }))
 
-<<<<<<< HEAD
+
   app.get('/api/defaults/:name', defaultsRateLimiter, verifyToken, asyncHandler(async (req, res) => {
     res.json(await getDefaultValues(req.params.name))
   }))
@@ -236,20 +236,12 @@
     validate([
       body('values').isArray().custom(arr => arr.every(v => ['string', 'number', 'boolean'].includes(typeof v)))
     ]),
-=======
-  app.get('/api/defaults/:name', verifyToken, asyncHandler(async (req, res) => {
-    res.json(await getDefaultValues(req.params.name))
-  }))
-
-  app.put('/api/defaults/:name', verifyToken, checkRole('admin'),
-    validate([body('values').isArray()]),
->>>>>>> 58eb744c
+
     asyncHandler(async (req, res) => {
       await setDefaultValues(req.params.name, req.body.values)
       res.json({ status: 'ok' })
     }))
 
-<<<<<<< HEAD
   app.get('/api/transports', transportsRateLimiter, verifyToken, asyncHandler(async (_req, res) => {
     res.json(await listTransports())
   }))
@@ -267,21 +259,7 @@
   }))
 
   app.delete('/api/transports/:id', transportsRateLimiter, verifyToken, checkRole('admin'), asyncHandler(async (req, res) => {
-=======
-  app.get('/api/transports', verifyToken, asyncHandler(async (_req, res) => {
-    res.json(await listTransports())
-  }))
-
-  app.post('/api/transports', verifyToken, checkRole('admin'), asyncHandler(async (req, res) => {
-    res.json(await createTransport(req.body))
-  }))
-
-  app.patch('/api/transports/:id', verifyToken, checkRole('admin'), asyncHandler(async (req, res) => {
-    res.json(await updateTransport(req.params.id, req.body))
-  }))
-
-  app.delete('/api/transports/:id', verifyToken, checkRole('admin'), asyncHandler(async (req, res) => {
->>>>>>> 58eb744c
+
     await deleteTransport(req.params.id)
     res.json({ status: 'ok' })
   }))
