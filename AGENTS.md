🧠 Инструкции для Codex

- Документация и комментарии пишутся только по‑русски
- В начале каждого файла указывайте назначение и основные модули
- Текстовые сообщения бота в `bot/src/messages.js` должны быть на русском
- Код делайте лаконичным и понятным

✅ Тесты
- Перед коммитом запускайте `./scripts/setup_and_test.sh`
- При отсутствии `.env` используйте `./scripts/create_env_from_exports.sh`
- Если есть `docker-compose.yml`, выполняйте `docker compose config`

📄 Документация
- При изменениях обновляйте README.md, CHANGELOG.md, ROADMAP.md и AGENTS.md
- Каталог `bot` содержит сервер и веб‑интерфейс
- Веб-клиент использует meta description и файл `robots.txt` для SEO
- `.env.example` использует подключение `mongodb://admin:admin@localhost:27017/agrmcs?authSource=admin`
- Для GitHub Actions требуется собственный MongoDB-хост или Railway CLI
- Рекомендуется проверять базу командой `npm --prefix bot run check:mongo`
- Переменная `BOT_API_URL` позволяет использовать локальный telegram-bot-api
- Docker Compose содержит healthcheck для MongoDB
- Добавлена пагинация списка задач в API
- В задачи добавлено поле `slug`
- Появилась универсальная модель `UniversalTask`
- В расширенной модели появились поля с enum и default: `transport_type`,
  `payment_method`, `priority`, `status`
- Добавлена универсальная заявка с разделами логистики, закупок и работ;
  CRUD-маршруты доступны по `/api/universal_tasks`
- Для редактирования значений enum есть коллекции `DefaultValue` и `Transport`,
<<<<<<< HEAD
  эндпойнты `/api/defaults/:name` и `/api/transports`
- Для них действует rate limit и проверка входных данных
=======
  эндпойнты `/api/defaults/:name` и `/api/transports`
>>>>>>> 58eb744c
<|MERGE_RESOLUTION|>--- conflicted
+++ resolved
@@ -27,9 +27,5 @@
 - Добавлена универсальная заявка с разделами логистики, закупок и работ;
   CRUD-маршруты доступны по `/api/universal_tasks`
 - Для редактирования значений enum есть коллекции `DefaultValue` и `Transport`,
-<<<<<<< HEAD
   эндпойнты `/api/defaults/:name` и `/api/transports`
 - Для них действует rate limit и проверка входных данных
-=======
-  эндпойнты `/api/defaults/:name` и `/api/transports`
->>>>>>> 58eb744c
