<!-- Назначение файла: список основных изменений. -->

# История изменений

- Релизы создаются при пуше тега вида `vMAJOR.MINOR.PATCH`.
- Номер версии следует [семантическому версионированию](https://semver.org/lang/ru/).
- Файл `release.yml` собирает образ и выкладывает его на Railway.

- Документация сведена в `docs/technical_manual.md`, README сокращён
- Удалены устаревшие файлы `dashboard_tailadmin.md`, `tailadmin_figma_design.md` и `TailAdminDesign.fig`. Советы по стилю находятся в `extended_tailadmin_guide.md`
- Админка принимает токен в параметре `?token=` и статику можно загружать без
  заголовка Authorization
- Страница `/cp/logs` заменяет `/cp/admin` и показывает логи
- Система логирования переведена на WG Log Engine
- Общие функции Google Maps собраны в `bot/shared/mapUtils.js`
- Добавлена цветовая маркировка уровней и уведомления Telegram через движок
- Запрос `updateTask` фильтрует поля и игнорирует ключи с `$`, устранена ошибка CodeQL
- Система ролей дополнена числовыми масками доступа; middleware `checkRole` поддерживает проверку масок
- Удалены неиспользуемые функции assignTask, listAllTasks и команды загрузки файлов
- При обращении к пользователю Telegram ID приводится к числу,
  поиск задач экранирует спецсимволы регулярных выражений
- Функция `authFetch` перенаправляет на `/login` при отсутствии токена или статусе 401/403
- Исправлено обновление роли при подтверждении админского кода
- Срок действия JWT увеличен до семи дней
- Подтверждение кода администратора повышает существующего пользователя до роли `admin`
- Коды подтверждения содержат подпись типа пользователя
- Добавлена страница `/roles` для управления правами ролей
- Очередь сообщений ограничена 100 задачами и выводит ошибки
- Планировщик напоминаний использует lean и пакетное обновление
- Список задач кэшируется в localStorage и показывает индикатор загрузки
- Удалён AdminJS, админка `/admin` теперь использует кастомный бекенд
- Бекенд админки проверяет роль пользователя через JWT
- Меню бота упрощено: доступны только `/start` и `/register`
- Переработан расчёт маршрутов: используется сервис `OSRM-Odessa-Region` вместо GraphHopper erm-map
- Удалена страница «Справочники» и API `/api/v1/defaults` и `/api/v1/transports`; значения enum берутся из `taskFields.cjs`
- Уточнён владелец репозитория и email в SECURITY.md и CODEOWNERS
- В `setup_and_test.sh` тесты запускаются с флагом `--detectOpenHandles`
- Скрипт `setup_and_test.sh` проверяет `docker compose config` только при наличии команды `docker` и выводит предупреждение, если Docker не найден
- Функция `stripTags` рекурсивно удаляет HTML-теги в комментариях
- Добавлен скрипт `audit_deps.sh` и шаг CI для проверки зависимостей
- Низкоуровневые уязвимости игнорируются флагом `--audit-level high`
- Эндпойнты `/table`, `/nearest`, `/match` и `/trip` используют параметры `points` и `point`
- В README и документации указан новый репозиторий сервиса и переменная `OSRM_ALGORITHM`
- Кнопки статуса вынесены под форму и стали квадратными
- В верхней панели формы появилась кнопка «Сбросить»
- Кнопки действий внизу формы меняют цвет в зависимости от статуса
- Команда `/task_form_app` открывает форму новой задачи
- Зависимость `glob` зафиксирована на версии 7.2.3 для поддержки CommonJS
- Добавлена команда `/my_tasks` для вывода всех связанных задач
- Меню задач показывает только кнопку «Мои задачи»
- Исправлено отображение описания задачи в форме просмотра
- Действия «Принять», «Выполнено», «Изменить», «Отменить» обновляют задачу без закрытия сообщения
- Кнопка «Мои задачи» и команда `/list_tasks` выводят форму задачи с кнопками действий
- Все изменения задач пишутся в коллекцию логов
- Запросы к API и ответы сохраняются в журнал
- Бот безопасно редактирует сообщения, сравнивая текст
- Поля описания задач и комментариев ограничены 4096 символами
- Скрипт `install_bot_deps.sh` завершается успешно,
  если остаются только нерешённые слабые уязвимости
- Исправлена ошибка сборки CSS: неизвестный класс `bg-danger` приводил к пустому
  файлу стилей
- Фильтр `status` в `/api/v1/routes/all` защищён от инъекций
- Leaflet подключается локально, политика CSP разрешает тайлы OpenStreetMap
- Политика CSP разрешает подключение к сервису ORSM
  и `router.project-osrm.org`
- Удалённые задачи помещаются в коллекцию `archives` с суффиксом `-DEL`
- Страница `/tasks` получила экспорт таблицы в CSV и JSON
- На этой странице задачи создаются через `/api/v1/tasks` с полями
  `title` и `task_description`
- Пустые фильтры `/api/v1/routes/all` не отправляются
- Страница «Маршруты» строит путь через OSRM,
  порядок отображения зависит от сортировки задач
- Карта занимает верхнюю часть страницы, таблица закреплена снизу
- Старт и финиш маршрута отмечены интерактивными иконками
- Фильтры статуса убраны, задачи показаны таблицей с сортировкой,
  администратор может открыть их на редактирование
- Форма задачи фиксирована поверх карты, окно можно свернуть или развернуть,
  администратор может удалить задачу после подтверждения
- При открытии существующей задачи поля недоступны до нажатия «Редактировать»,
  исправлено самопроизвольное восстановление значений
- На странице «Маршруты» карта скрывается при открытии задачи
- В TaskDialog данные справочников загружаются один раз без перезапросов
- На форме входа можно отправить данные клавишей Enter
- В Tailwind добавлены палитры цветов `success`, `error` и `warning`
- Поле "Название" перемещено в начало формы задачи
- Некоторые поля формы объединены в строки по два, чтобы сократить высоту формы
- Справочники задач загружаются одним запросом для предотвращения ошибки 429
- Таблица ответов бота в `docs/bot_responses.md` полностью на русском
- В примерах `.env` и документации `ROUTING_URL` указывает на `https://orsm-production.up.railway.app/route`
- Добавлена переменная `VITE_ROUTING_URL` для веб-клиента
- Добавлена `docs/orsm.md` с инструкцией по запуску сервиса ORSM
- README обновлён ссылкой на документ `docs/orsm.md`
- Dockerfile корректно копирует каталог `bot`, сборка образа проходит без ошибок
- Добавлен `docs/railway_full_setup.md` с описанием полного развёртывания на Railway
- Клиент переведён на React 18 ради совместимости с TelegramUI
- Поддержан запуск в браузере через флаг `?browser=1`, telegram-apps-sdk не загружается
- Кнопка «Браузер» ведёт на `https://agromarket.up.railway.app/?browser=1`
- Клиент автоматически выбирает режим браузера при отсутствии `Telegram.WebApp`
- Завершение таймеров в `messageQueue` устранено
- Код бота и клиента объединён в каталоге `bot`
- Приоритет по умолчанию исправлен на форму «В течение дня»
- Добавлены скрипты `setup_and_test.sh`, `create_env_from_exports.sh`, `create_admin_user.js` и `check_bot_token.sh`
- MongoDB запускается с учётными данными `admin`/`admin` и healthcheck на `mongosh`
- Бот работает через polling, меню и сообщения синхронизируются скриптами
- Авторизация через одноразовый код; количество попыток ограничено
- Формы задач вынесены в общий модуль `taskFields.cjs`
- Добавлены глобальные обработчики ошибок и дополнительные тесты
- Команда `/whoami` показывает ID и статус пользователя
- Добавлена пагинация списка задач через параметры `page` и `limit`
- В модели задач появилось поле `slug`, генерируемое из названия
- Добавлены `robots.txt`, мета‑описание и aria‑метки для кнопок
- Модель задач расширена логистикой, закупками и работами
- Добавлены поля `transport_type`, `payment_method`, `priority`, `status`
- Веб-клиент получил редактор React Quill и поддержку TelegramUI
  через библиотеку @telegram-apps/sdk-react
- CRUD-маршруты `/api/v1/tasks` поддерживают полный набор полей
- Форма задач и контроллеры поддерживают поля `transport_type`,
  `payment_method` и выбор статуса
- Добавлены коллекции `DefaultValue` и `Transport` для справочников
- API `/api/v1/defaults/:name` и `/api/v1/transports` позволяет редактировать значения
- Для этих маршрутов добавлен rate limit и проверка входных данных
- Формы задач открываются поверх текущей страницы через параметры URL
- Сайдбар можно полностью скрыть и раскрыть
- При скрытом сайдбаре шапка растягивается, форма задач центрируется и занимает оставшееся пространство
- Макет формы адаптирован под мобильные устройства
- Интерфейс задач дополнен новой формой
- pm2 переведён в fork-режим, чтобы исключить конфликт polling
- Добавлены новые значения enum: "Построить", "Починить" для `task_type` и "Без оплаты" для `payment_method`
- Уточнён список допустимых `task_type` в документации
- Добавлена единая форма для создания и редактирования задач
- Название задачи теперь включает идентификатор вида `ERM_000001`
- API переведён на префикс `/api/v1`
- Изменён путь подключения к MongoDB на `ermdb`
- Добавлены переменные `RETRY_ATTEMPTS` и `RETRY_DELAY_MS`;
  по умолчанию выполняется 10 попыток подключения
- В формах задач отображается `request_id` и дата создания
- Поле "Ответственный" исключено, "Контролёр" поддерживает выбор нескольких
- Поля формы расположены в порядке: дата начала, срок выполнения, статус, приоритет и далее
- Кнопки "Карта" ведут на ссылку <https://maps.app.goo.gl/xsiC9fHdunCcifQF6> без iframe
- "Исполнител(и)ь" и "Контролёр" можно выбирать из списка по кнопке «+»
- Бот разворачивает короткие ссылки Google Maps и показывает координаты
- Форма задач также разворачивает короткие ссылки Google Maps
- В форме задачи при вставке ссылки поле скрывается, отображается адрес
- Добавлены поля `startCoordinates` и `finishCoordinates`
- Координаты точки теперь выводятся под ссылкой в форме
- Отправка null координат исключена, поля передаются только при наличии
- Появился эндпойнт `/api/v1/route` для расчёта расстояния
- В модель задач добавлено поле `route_distance_km`
- Добавлено поле `google_route_url` и автоматическая генерация ссылки маршрута
- Добавлен эндпойнт `/api/v1/routes/all` и страница «Маршруты»
- В форме появилось поле `start_date` для даты начала
- Автоподстановка финальной точки из стартовой отключена
- Выпадающие списки упоминаний удалены
- Скрипт `scripts/db/seed.js` создаёт задачу с приоритетом «Срочно»
- В списке задач доступны даты начала и дедлайн,
  администратор может менять статус и приоритет, добавлена сортировка
- После создания задачи список на странице `/tasks` обновляется автоматически,
  появилась кнопка «Обновить задачи»
- Добавлена оптимизация маршрутов для 1–3 машин, кнопка «Просчёт маршрута»
- Добавлен выбор метода оптимизации: angle или trip
- Оптимизированные маршруты отображаются на карте разными цветами
- Добавлена кнопка «Сбросить" для очистки наложенных маршрутов
- Для каждого маршрута формируется ссылка Google Maps (до 10 точек)
- Меню расчёта расположено между картой и таблицей задач,
  ссылки выводятся в меню и не открываются автоматически
- При расчёте нескольких машин задачи распределяются между всеми авто
- README дополнен примером JSON со `startCoordinates` и `finishCoordinates`
- В `docs/telegram_bot_manual.md` описано разворачивание коротких ссылок Google Maps
- Статус задач переведён на русский, добавлено поле `completed_at`
- Сервис ORSM поддерживает `/table`, `/nearest`, `/match` и `/trip`
- Координаты запросов к ORSM валидируются для защиты от SSRF

### Безопасность

- Сообщение о загрузке `BOT_TOKEN` не раскрывает даже начало значения
- Исправлены пути API в клиенте: добавлен префикс /api/v1
- Удалены неиспользуемые состояния `roles` и `groups` в компоненте `TaskDialog`
- Провайдер `ThemeProvider` корректно экспортируется из файла `ThemeContext.tsx`
- Провайдеры `SidebarProvider` и `ToastProvider` экспортируются из файлов контекста
- Исправлены зависимости `useEffect` в `TaskDialog`, предупреждения ESLint исчезли
- Исправлена ошибка линтера: состояние `selectedAction` используется для подсветки кнопок
- Кнопка \xC2\xABИзменить\xC2\xBB включает режим смены статуса
- Добавлен POST /api/v1/logs для произвольной записи
- Кнопки действий перемещены внутрь формы, теперь всегда находятся внизу окна
- Исправлен порядок обработчиков «Выполнено» и «Отменить», кнопки корректно меняют статус задачи
- Кнопка «Мои задачи» выводит все связанные задачи пользователя
- Команда `/task_info` показывает компактное описание задачи
- Вывод задачи в чате форматируется Markdown, добавлена кнопка маршрута
- Появились новые поля: тип задачи, дата начала, список исполнителей и создатель
- В чате отображается `task_description` вместо `comment`
- Превью ссылок в сообщениях задачи отключено
- Маршрут `/admin` объявлен как `/*splat` для Express 5, исправлен wildcard
- В комментариях API указан маршрут `/*splat` вместо устаревшего `/{*splat}`
- Перед обновлением зависимостей выполняется `npm outdated` и тестирование скриптами
- Авторизация проверяет роль пользователя, код отправляется только в Telegram
- Разделы «Роли» и «Логи» перенесены на `/admin`
- Страница `/admin` показывает заглушку для неадминов
- В API поле username теперь содержит Telegram ID
- Внутри `/admin` разделы переключаются вкладками «Роли» и «Логи»
- Имена пользователей отображаются ссылками на их Telegram ID
- В сообщениях задач исполнители, контролёры и создатель выводятся по имени
- Запросы `/api/v1/users` и `/api/v1/departments` выполняет только админ, обычные пользователи не перенаправляются на `/login`
- Исправлена ошибка инициализации переменной `isAdmin` в TasksPage, из-за которой падала авторизация
- Авторизация отправляет код входа в зависимости от роли пользователя
- Дашборд удалён, административные страницы перенесены на /cp
- На странице профиля теперь можно изменить ФИО и мобильный номер, добавлено поле mobNumber в схему пользователя. Путь /cp открывает панель управления, ссылка на неё доступна в меню админа.
- API пользователей теперь возвращает поле `telegram_username` с оригинальным username.
- Иконка меню профиля заменена на UserCircleIcon без заглушки.
- Меню профиля удалено, кнопка «Админка» находится в шапке.
- Исправлены ошибки ESLint в контроллерах routes и tasks
- Исправлена загрузка списка пользователей в TasksPage для неадминистраторов
- Исправлена загрузка задач в канбане при объектном ответе API
- Страница задач не падает, если fetchTasks вернул пустой массив
- Имена исполнителей и контролёров в форме подтягиваются из API и показывают имя
- Добавлены тесты админских маршрутов
- Исправлено определение роли в таблицах задач при смене токена
- Добавлены тесты доступа к маршруту `/api/v1/users`
- Скрипт create_admin_user.js также записывает roleId администратора
- Создание пользователя добавляет поле name и roleId по умолчанию
- Добавлен файл docs/architecture.md с описанием модулей
- Настроен Prettier и команда `npm run format`
- telegramApi.call повторяет запрос с экспоненциальной задержкой
- Добавлен INCIDENT_RESPONSE.md с инструкцией по смене токена
- Исправлена обработка кэша задач в tasks.js
- Workflow CI использует Node.js 20 для единообразия окружения
- При ошибке 409 бот повторяет запуск через 3 секунды и делает до 5 попыток
- Форма задачи остаётся открытой после сохранения, выбранные исполнители отображаются по имени
- Обновлены файлы package-lock.json клиента, docker build выполняется без ошибок
- JWT помещается в cookie HttpOnly
- API защищён от CSRF при помощи lusca.csrf, сессии хранятся через connect-mongo
- Сессия хранится в MongoDB, cookie передаётся только по HTTPS, маршруты задач ограничены rate limit
- CSRF-токен передается через cookie XSRF-TOKEN и добавляется в заголовок автоматической обёрткой fetch
- Маршруты `/api/v1/auth/send_code` и `/api/v1/auth/verify_code` не требуют CSRF-токена
- Тесты используют secure cookie только в продакшене
- Обновлена зависимость form-data до 4.0.4 для устранения критической уязвимости
- Обработчик ошибок учитывает статус ответа и возвращает 403 при ошибке CSRF
- Тест errorHandler использует флаг secure у cookie в зависимости от `NODE_ENV`
- Добавлен эндпойнт `/metrics` для Prometheus
- Введена проверка initData веб‑приложения и маршрут `/api/v1/auth/verify_init`
- Добавлены файлы конфигурации Prometheus и базовое правило оповещений
- Создан `docs/stress_plan.md` с планом нагрузочных тестов
- Добавлен маршрут `/api/v1/csrf` для получения CSRF-токена
- Ошибки CSRF учитываются метрикой `csrf_errors_total`
- Клиент мини‑приложения автоматически запрашивает `/api/v1/csrf`
- Исправлена обработка ошибки JSON при повторном запросе CSRF
- AuthProvider добавил состояние loading, страницы не перенаправляют на `/login` до загрузки профиля
- authFetch получает CSRF-токен при его отсутствии, избегая лишнего ответа 403
- API слушает порт на 0.0.0.0, добавлен тест проверки APP_URL
- Максимальный уровень логирования debug установлен по умолчанию,
  переменные `LOG_LEVEL`, `LOG_TELEGRAM_TOKEN` и `LOG_TELEGRAM_CHAT`
  можно не задавать
- Схема логов допускает уровни debug и log, чтобы перехватывать console.log
- Маршрут `/api/v1/optimizer` исключён из проверки CSRF
- Тесты устанавливают APP_URL для загрузки конфигурации
- Исправлена ошибка сборки `docker compose build`: Dockerfile берётся из корня,
  `.dockerignore` больше его не исключает
- Маршрут `/api/v1/maps/expand` исключён из проверки CSRF
- Страница логов получила фильтры по уровню, дате и тексту, а также сортировку
- Фильтр уровня логов проверяет значения по списку
- Интерфейс логов построен в виде таблицы с методом и статусом, включает экспорт в CSV/JSON и режим live
- Добавлен тест `loginFlow.test.js` с полным циклом логина и запросом к защищённому маршруту
- Тест `loginFlow.test.js` применяет rate limit к маршруту `/api/protected`
- Добавлен тест `loginRouteFlow.test.js`, проверяющий CSRF и вызов `/api/v1/route`
- Cookie `token` использует SameSite=Lax и домен из APP_URL, поэтому сессия не теряется при возврате с внешних сайтов
- Сессионная cookie получает срок жизни 7 дней, как и JWT
- AuthProvider обновляет CSRF-токен при фокусе страницы
- Cookie `XSRF-TOKEN` имеет SameSite=None и общий домен для совпадения с заголовком
- authFetch сохраняет тело запроса в `localStorage` при ошибке CSRF
- Логи запросов указывают наличие cookie и заголовка CSRF
- Добавлен файл docs/apply_analysis_plan.md с планом внедрения рекомендаций.
- Тест `routeCsrf.test.js` использует secure cookie и проверяет CSRF,
  `taskFields.test.js` контролирует форму задач
- В TLS-тесте используется самоподписанный сертификат вместо отключения проверки
- authFetch повторно запрашивает токен при любом ответе 403
- Добавлена маска `ACCESS_MANAGER` и тесты `accessMask.test.js`, `authRole.test.js` проверяют комбинированные права
- Добавлен тест loginTasksFlow.test.js для проверки CSRF после логина
- Скрипт `scripts/db/seed.js` присваивает администратору маску доступа 2
- Контроллеры задач проверяют, что пользователь изменяет только собственные задачи
- Подробные логи CSRF включают значения заголовка и cookie
- В `/cp/logs` добавлена постраничная навигация
- В логи задач добавлен пользователь, выполнивший действие
- Повышение пользователя до администратора фиксируется в логах
- В Prometheus добавлено правило оповещения `CsrfErrors`
- Исправлена ошибка ESLint в API: параметр `query` не был импортирован
- Обновлены ModuleCore.md и docs/architecture.md: описана модульная структура
- Добавлена библиотека tsyringe и контейнер src/container.ts для сервисов
- Введены классы DTO и middleware валидации на основе `class-validator`
- Добавлены `roles.guard.ts` и `roles.decorator.ts`, контроллеры задач и
  пользователей используют проверку маски доступа
- Код авторизации перенесён в `auth.controller.ts` и `auth.service.ts`
- Успешные логины записываются в базу логов
- Созданы UsersModule, RolesModule и LogsModule с роутами `/api/v1/users`,
  `/api/v1/roles`, `/api/v1/logs`
- Добавлены middleware `logging.ts` и `metrics.ts`; Prometheus собирает
  `http_requests_total` и `http_request_duration_ms`, конфигурация обновлена
- Добавлены тесты `authService.test.js` и `tasksService.test.js`,
  workflow CI выполняет `setup_and_test.sh` и проверку зависимостей
- Добавлены примеры API с DTO в README
- Workflow `release.yml` разворачивает проект на Railway через Railway CLI

- Исправлена ошибка импорта auth.service
- Указано расширение `.ts` в roles.guard.ts для корректного импорта
- Cookie `token` получает флаг `Secure` только в продакшене
- verifyToken логирует причину отказа при отсутствии или ошибке токена
- verifyToken выводит первые символы токена при ошибке
- requestLogger выводит начало заголовка Authorization для сравнения с cookie
- Выполнена ротация `BOT_TOKEN` и других секретов, изменения отражены в `.env.example` и `INCIDENT_RESPONSE.md`
- Добавлены подробные сообщения об ошибках при сохранении задач
- Введена метрика `api_errors_total` и расширен формат логов (IP, User-Agent)
- Добавлена переменная `COOKIE_DOMAIN` для указания домена cookie в продакшене
  и отключения его в режиме разработки
- Middleware logging.ts выводит IP и User-Agent в логах
- Middleware checkRole и checkTaskAccess фиксируют отказ доступа в логах
- Логирование превышения лимитов запросов через rateLimiter.js
- Значение COOKIE_DOMAIN приводится к hostname, неподдерживаемые форматы вызывают ошибку.
- Установка cookie `token` сопровождается логом с доменом
- В railway_full_setup.md уточнён список переменных окружения с ссылкой на защиту от CSRF
- verifyToken обновляет cookie `token` при каждом запросе для silent refresh
- CSRF-токен сохраняется в `localStorage` и передаётся в заголовке `X-XSRF-TOKEN`
- При недоступности `localStorage` токен хранится в памяти, добавлен раздел в technical_manual.md
- Страница входа показывает уведомления об ошибках авторизации
- Удалена неиспользуемая зависимость bcrypt
- Удалена неиспользуемая страница AdminPlaceholder и скрипт backup_mongo_r2.sh
- Функция `setTokenCookie` избавляет от дублирования кода установки cookie
- Удалены неиспользуемые зависимости bcrypt и mongodb-memory-server
- Удалён устаревший контроллер tasks.js, общая проверка перенесена в handleValidation
- Июль 2025: устранено дублирование логики расчёта маршрутов в tasks.service.ts и tasks.js
- Удалён модуль `services/gateway.js`; поддержка SMS через GatewayAPI исключена
  вместе с переменными `GATEWAY_API_KEY` и `GATEWAY_SENDER`
- Удалён дублирующийся скрипт `.husky/husky.sh`, используется `.husky/_/husky.sh`
- Удалён неиспользуемый пакет @aws-sdk/client-s3
- Исправлены импорты mapUtils в веб‑клиенте, используется default объект
- authFetch принимает опцию `noRedirect`, AuthProvider использует её при загрузке профиля
- Добавлено сжатие ответов через `compression`
- Фильтры логов снабжены атрибутами `aria-label` для Lighthouse
- Исполнители на странице задач отображаются по имени (учитывается telegram_username)
- Запросы с заголовком `Authorization` обходят проверку CSRF, переменная `DISABLE_CSRF=1` отключает middleware и выводит предупреждение
<<<<<<< HEAD
- Запуск сервера переведён на сборку TypeScript через tsc
- Обновление профиля пользователя защищено от NoSQL-инъекций
=======
- Запуск сервера переведён на сборку TypeScript через tsc
>>>>>>> 9fecb96d
<|MERGE_RESOLUTION|>--- conflicted
+++ resolved
@@ -335,9 +335,5 @@
 - Фильтры логов снабжены атрибутами `aria-label` для Lighthouse
 - Исполнители на странице задач отображаются по имени (учитывается telegram_username)
 - Запросы с заголовком `Authorization` обходят проверку CSRF, переменная `DISABLE_CSRF=1` отключает middleware и выводит предупреждение
-<<<<<<< HEAD
 - Запуск сервера переведён на сборку TypeScript через tsc
 - Обновление профиля пользователя защищено от NoSQL-инъекций
-=======
-- Запуск сервера переведён на сборку TypeScript через tsc
->>>>>>> 9fecb96d
